<<<<<<< HEAD
### 0.6.0 (unreleased)

Breaking changes:
 * ABI: remove the deprecated ``constant`` and ``payable`` fields.
 * ABI: the ``type`` field is now required and no longer specified to default to ``function``.
 * Commandline interface: remove the text-based ast printer (``--ast``).
 * Command line interface: Switch to the new error reporter by default. ``--old-reporter`` falls back to the deprecated old error reporter.
 * Command line interface: Add option to disable or choose hash method between IPFS and Swarm for the bytecode metadata.
 * General: Disallow explicit conversions from external function types to ``address`` and add a member called ``address`` to them as replacement.
 * General: New reserved keywords: ``virtual``.
 * Standard JSON Interface: Add option to disable or choose hash method between IPFS and Swarm for the bytecode metadata.
 * Syntax: ``push(element)`` for dynamic storage arrays do not return the new length anymore.
 * Type checker: Resulting type of exponentiation is equal to the type of the base. Also allow signed types for the base.


Language Features:
 * Allow global enums and structs.
 * Allow underscores as delimiters in hex strings.
 * Allow explicit conversions from ``address`` to ``address payable`` via ``payable(...)``.
 * Introduce syntax for array slices and implement them for dynamic calldata arrays.
 * Introduce ``push()`` for dynamic storage arrays. It returns a reference to the newly allocated element, if applicable.
 * Modify ``push(element)`` for dynamic storage arrays such that it does not return the new length anymore.
=======
### 0.5.13 (unreleased)

Language Features:
>>>>>>> 2d150b65


Compiler Features:


Bugfixes:


<<<<<<< HEAD
### 0.5.12 (unreleased)
=======

### 0.5.12 (2019-10-01)
>>>>>>> 2d150b65

Language Features:
 * Type Checker: Allow assignment to external function arguments except for reference types.


Compiler Features:
 * ABI Output: Change sorting order of functions from selector to kind, name.
 * Optimizer: Add rule that replaces the BYTE opcode by 0 if the first argument is larger than 31.
 * SMTChecker: Add loop support to the CHC engine.
 * Yul Optimizer: Take side-effect-freeness of user-defined functions into account.
 * Yul Optimizer: Remove redundant mload/sload operations.


Bugfixes:
 * Code Generator: Fix internal error when popping a dynamic storage array of mappings.
 * Name Resolver: Fix wrong source location when warning on shadowed aliases in import declarations.
 * Scanner: Fix multi-line natspec comment parsing with triple slashes when file is encoded with CRLF instead of LF.
 * Type System: Fix arrays of recursive structs.
 * Yul Optimizer: Fix reordering bug in connection with shifted one and mul/div-instructions in for loop conditions.


### 0.5.11 (2019-08-12)


Language Features:
 * Inline Assembly: Support direct constants of value type in inline assembly.

Compiler Features:
 * ABI: Additional internal type info in the field ``internalType``.
 * eWasm: Highly experimental eWasm output using ``--ewasm`` in the commandline interface or output selection of ``ewasm.wast`` in standard-json.
 * Metadata: Update the swarm hash to the current specification, changes ``bzzr0`` to ``bzzr1`` and urls to use ``bzz-raw://``.
 * Standard JSON Interface: Compile only selected sources and contracts.
 * Standard JSON Interface: Provide secondary error locations (e.g. the source position of other conflicting declarations).
 * SMTChecker: Do not erase knowledge about storage pointers if another storage pointer is assigned.
 * SMTChecker: Support string literal type.
 * SMTChecker: New Horn-based algorithm that proves assertions via multi-transaction contract invariants.
 * Standard JSON Interface: Provide AST even on errors if ``--error-recovery`` commandline switch or StandardCompiler `settings.parserErrorRecovery` is true.
 * Yul Optimizer: Do not inline function if it would result in expressions being duplicated that are not cheap.


Bugfixes:
 * ABI decoder: Ensure that decoded arrays always point to distinct memory locations.
 * Code Generator: Treat dynamically encoded but statically sized arrays and structs in calldata properly.
 * SMTChecker: Fix internal error when inlining functions that contain tuple expressions.
 * SMTChecker: Fix pointer knowledge erasing in loops.
 * SMTChecker: Fix internal error when using compound bitwise assignment operators inside branches.
 * SMTChecker: Fix internal error when inlining a function that returns a tuple containing an unsupported type inside a branch.
 * SMTChecker: Fix internal error when inlining functions that use state variables and belong to a different source.
 * SMTChecker: Fix internal error when reporting counterexamples concerning state variables from different source files.
 * SMTChecker: Fix SMT sort mismatch when using string literals.
 * View/Pure Checker: Properly detect state variable access through base class.
 * Yul Analyzer: Check availability of data objects already in analysis phase.
 * Yul Optimizer: Fix an issue where memory-accessing code was removed even though ``msize`` was used in the program.


### 0.5.10 (2019-06-25)

Important Bugfixes:
 * ABIEncoderV2: Fix incorrect abi encoding of storage array of data type that occupy multiple storage slots
 * Code Generator: Properly zero out higher order bits in elements of an array of negative numbers when assigning to storage and converting the type at the same time.


Compiler Features:
 * Commandline Interface: Experimental parser error recovery via the ``--error-recovery`` commandline switch or StandardCompiler `settings.parserErrorRecovery` boolean.
 * Optimizer: Add rule to simplify ``SUB(~0, X)`` to ``NOT(X)``.
 * Yul Optimizer: Make the optimizer work for all dialects of Yul including eWasm.


Bugfixes:
 * Type Checker: Set state mutability of the function type members ``gas`` and ``value`` to pure (while their return type inherits state mutability from the function type).
 * Yul / Inline Assembly Parser: Disallow trailing commas in function call arguments.


Build System:
 * Attempt to use stock Z3 cmake files to find Z3 and only fall back to manual discovery.
 * CMake: use imported targets for boost.
 * Emscripten build: upgrade to boost 1.70.
 * Generate a cmake error for gcc versions older than 5.0.



### 0.5.9 (2019-05-28)

Language Features:
 * Inline Assembly: Revert change introduced in 0.5.7: The ``callvalue()`` instruction does not require ``payable`` anymore.
 * Static Analyzer: Disallow libraries calling themselves externally.


Compiler Features:
 * Assembler: Encode the compiler version in the deployed bytecode.
 * Code Generator: Fix handling of structs of dynamic size as constructor parameters.
 * Inline Assembly: Disallow the combination of ``msize()`` and the Yul optimizer.
 * Metadata: Add IPFS hashes of source files.
 * Optimizer: Add rule to simplify SHL/SHR combinations.
 * Optimizer: Add rules for multiplication and division by left-shifted one.
 * SMTChecker: Support inherited state variables.
 * SMTChecker: Support tuples and function calls with multiple return values.
 * SMTChecker: Support ``delete``.
 * SMTChecker: Inline external function calls to ``this``.
 * Yul Optimizer: Simplify single-run ``for`` loops to ``if`` statements.
 * Yul Optimizer: Optimize representation of numbers.
 * Yul Optimizer: Do not inline recursive functions.
 * Yul Optimizer: Do not remove instructions that affect ``msize()`` if ``msize()`` is used.

Bugfixes:
 * Code Generator: Explicitly turn uninitialized internal function pointers into invalid functions when loaded from storage.
 * Code Generator: Fix assertion failure when assigning structs containing array of mapping.
 * Compiler Internals: Reset the Yul string repository before each compilation, freeing up memory.
 * SMTChecker: Fix bad cast in base constructor modifier.
 * SMTChecker: Fix internal error when visiting state variable inherited from base class.
 * SMTChecker: Fix internal error in fixed point operations.
 * SMTChecker: Fix internal error in assignment to unsupported type.
 * SMTChecker: Fix internal error in branching when inlining function calls that modify local variables.


### 0.5.8 (2019-04-30)

Important Bugfixes:
 * Code Generator: Fix initialization routine of uninitialized internal function pointers in constructor context.
 * Yul Optimizer: Fix SSA transform for multi-assignments.


Language Features:
 * ABIEncoderV2: Implement encoding of calldata arrays and structs.
 * Code Generation: Implement copying recursive structs from storage to memory.
 * Yul: Disallow function definitions inside for-loop init blocks.


Compiler Features:
 * ABI Decoder: Raise a runtime error on dirty inputs when using the experimental decoder.
 * Optimizer: Add rule for shifts by constants larger than 255 for Constantinople.
 * Optimizer: Add rule to simplify certain ANDs and SHL combinations
 * SMTChecker: Support arithmetic compound assignment operators.
 * SMTChecker: Support unary increment and decrement for array and mapping access.
 * SMTChecker: Show unsupported warning for inline assembly blocks.
 * SMTChecker: Support mod.
 * SMTChecker: Support ``contract`` type.
 * SMTChecker: Support ``this`` as address.
 * SMTChecker: Support address members.
 * Standard JSON Interface: Metadata settings now re-produce the original ``"useLiteralContent"`` setting from the compilation input.
 * Yul: Adds break and continue keywords to for-loop syntax.
 * Yul: Support ``.`` as part of identifiers.
 * Yul Optimizer: Adds steps for detecting and removing of dead code.
 * Yul Code Generator: Directly jump over a series of function definitions (instead of jumping over each one)


Bugfixes:
 * SMTChecker: Implement Boolean short-circuiting.
 * SMTChecker: SSA control-flow did not take into account state variables that were modified inside inlined functions that were called inside branches.
 * Type System: Use correct type name for contracts in event parameters when used in libraries. This affected code generation.
 * Type System: Allow direct call to base class functions that have overloads.
 * Type System: Warn about shadowing builtin variables if user variables are named ``this`` or ``super``.
 * Yul: Properly register functions and disallow shadowing between function variables and variables in the outside scope.


Build System:
 * Soltest: Add commandline option `--test` / `-t` to isoltest which takes a string that allows filtering unit tests.
 * soltest.sh: allow environment variable ``SOLIDITY_BUILD_DIR`` to specify build folder and add ``--help`` usage.


### 0.5.7 (2019-03-26)

Important Bugfixes:
 * ABIEncoderV2: Fix bugs related to loading short value types from storage when encoding an array or struct from storage.
 * ABIEncoderV2: Fix buffer overflow problem when encoding packed array from storage.
 * Optimizer: Fix wrong ordering of arguments in byte optimization rule for constants.


Language Features:
 * Function calls with named arguments now work with overloaded functions.


Compiler Features:
 * Inline Assembly: Issue error when using ``callvalue()`` inside nonpayable function (in the same way that ``msg.value`` already does).
 * Standard JSON Interface: Support "Yul" as input language.
 * SMTChecker: Show callstack together with model if applicable.
 * SMTChecker: Support modifiers.
 * Yul Optimizer: Enable stack allocation optimization by default if Yul optimizer is active (disable in ``yulDetails``).


Bugfixes:
 * Code Generator: Defensively pad memory for ``type(Contract).name`` to multiples of 32.
 * Type System: Detect and disallow internal function pointers as parameters for public/external library functions, even when they are nested/wrapped in structs, arrays or other types.
 * Yul Optimizer: Properly determine whether a variable can be eliminated during stack compression pass.
 * Yul / Inline Assembly Parser: Disallow more than one case statement with the same label inside a switch based on the label's integer value.


Build System:
 * Install scripts: Fix boost repository URL for CentOS 6.
 * Soltest: Fix hex string update in soltest.


### 0.5.6 (2019-03-13)

Important Bugfixes:
 * Yul Optimizer: Fix visitation order bug for the structural simplifier.
 * Optimizer: Fix overflow in optimization rule that simplifies double shift by constant.

Language Features:
 * Allow calldata arrays with dynamically encoded base types with ABIEncoderV2.
 * Allow dynamically encoded calldata structs with ABIEncoderV2.


Compiler Features:
 * Optimizer: Add rules for ``lt``-comparisons with constants.
 * Peephole Optimizer: Remove double ``iszero`` before ``jumpi``.
 * SMTChecker: Support enums without typecast.
 * SMTChecker: Support one-dimensional arrays.
 * Type Checker: Provide better error messages for some literal conversions.
 * Yul Optimizer: Add rule to remove empty default switch cases.
 * Yul Optimizer: Add rule to remove empty cases if no default exists.
 * Yul Optimizer: Add rule to replace a switch with no cases with ``pop(expression)``.


Bugfixes:
 * JSON ABI: Json description of library ABIs no longer contains functions with internal types like storage structs.
 * SMTChecker: Fix internal compiler error when contract contains too large rational number.
 * Type system: Detect if a contract's base uses types that require the experimental abi encoder while the contract still uses the old encoder.


Build System:
 * Soltest: Add support for arrays in function signatures.
 * Soltest: Add support for struct arrays in function signatures.
 * Soltest: Add support for left-aligned, unpadded hex string literals.

### 0.5.5 (2019-03-05)

Language Features:
 * Add support for getters of mappings with ``string`` or ``bytes`` key types.
 * Meta programming: Provide access to the name of contracts via ``type(C).name``.


Compiler Features:
 * Support ``petersburg`` as ``evmVersion`` and set as default.
 * Commandline Interface: Option to activate the experimental yul optimizer using ``-optimize-yul``.
 * Inline Assembly: Consider ``extcodehash`` as part of Constantinople.
 * Inline Assembly: Instructions unavailable to the currently configured EVM are errors now.
 * SMTChecker: Do not report underflow/overflow if they always revert. This removes false positives when using ``SafeMath``.
 * Standard JSON Interface: Allow retrieving metadata without triggering bytecode generation.
 * Standard JSON Interface: Provide fine-grained control over the optimizer via the settings.
 * Static Analyzer: Warn about expressions with custom types when they have no effect.
 * Optimizer: Add new rules with constants including ``LT``, ``GT``, ``AND`` and ``BYTE``.
 * Optimizer: Add rule for shifts with constants for Constantinople.
 * Optimizer: Combine multiple shifts with constant shift-by values into one.
 * Optimizer: Do not mask with 160-bits after ``CREATE`` and ``CREATE2`` as they are guaranteed to return an address or 0.
 * Optimizer: Support shifts in the constant optimiser for Constantinople.
 * Yul Optimizer: Add rule to replace switch statements with literals by matching case body.


Bugfixes:
 * ABIEncoderV2: Fix internal error related to bare delegatecall.
 * ABIEncoderV2: Fix internal error related to ecrecover.
 * ABIEncoderV2: Fix internal error related to mappings as library parameters.
 * ABIEncoderV2: Fix invalid signature for events containing structs emitted in libraries.
 * Inline Assembly: Proper error message for missing variables.
 * Optimizer: Fix internal error related to unused tag removal across assemblies. This never generated any invalid code.
 * SMTChecker: Fix crash related to statically-sized arrays.
 * TypeChecker: Fix internal error and disallow index access on contracts and libraries.
 * Yul: Properly detect name clashes with functions before their declaration.
 * Yul: Take built-in functions into account in the compilability checker.
 * Yul Optimizer: Properly take reassignments to variables in sub-expressions into account when replacing in the ExpressionSimplifier.


Build System:
 * Soltest: Add support for left-aligned, padded hex literals.
 * Soltest: Add support for right-aligned, padded boolean literals.

### 0.5.4 (2019-02-12)

Language Features:
 * Allow calldata structs without dynamically encoded members with ABIEncoderV2.


Compiler Features:
 * ABIEncoderV2: Implement packed encoding.
 * C API (``libsolc`` / raw ``soljson.js``): Introduce ``solidity_free`` method which releases all internal buffers to save memory.
 * Commandline Interface: Adds new option ``--new-reporter`` for improved diagnostics formatting
   along with ``--color`` and ``--no-color`` for colorized output to be forced (or explicitly disabled).


Bugfixes:
 * Code Generator: Defensively pad allocation of creationCode and runtimeCode to multiples of 32 bytes.
 * Commandline Interface: Allow yul optimizer only for strict assembly.
 * Parser: Disallow empty import statements.
 * Type Checker: Disallow mappings with data locations other than ``storage``.
 * Type Checker: Fix internal error when a struct array index does not fit into a uint256.
 * Type System: Properly report packed encoded size for arrays and structs (mostly unused until now).


Build System:
 * Add support for continuous fuzzing via Google oss-fuzz
 * SMT: If using Z3, require version 4.6.0 or newer.
 * Soltest: Add parser that is used in the file-based unit test environment.
 * Ubuntu PPA Packages: Use CVC4 as SMT solver instead of Z3


### 0.5.3 (2019-01-22)

Language Features:
 * Provide access to creation and runtime code of contracts via ``type(C).creationCode`` / ``type(C).runtimeCode``.


Compiler Features:
 * Control Flow Graph: Warn about unreachable code.
 * SMTChecker: Support basic typecasts without truncation.
 * SMTChecker: Support external function calls and erase all knowledge regarding storage variables and references.


Bugfixes:
 * Emscripten: Split simplification rule initialization up further to work around issues with soljson.js in some browsers.
 * Type Checker: Disallow calldata structs until implemented.
 * Type Checker: Return type error if fixed point encoding is attempted instead of throwing ``UnimplementedFeatureError``.
 * Yul: Check that arguments to ``dataoffset`` and ``datasize`` are literals at parse time and properly take this into account in the optimizer.
 * Yul: Parse number literals for detecting duplicate switch cases.
 * Yul: Require switch cases to have the same type.


Build System:
 * Emscripten: Upgrade to emscripten 1.38.8 on travis and circleci.


### 0.5.2 (2018-12-19)

Language Features:
 * Control Flow Graph: Detect every access to uninitialized storage pointers.


Compiler Features:
 * Inline Assembly: Improve error messages around invalid function argument count.
 * Code Generator: Only check callvalue once if all functions are non-payable.
 * Code Generator: Use codecopy for string constants more aggressively.
 * Code Generator: Use binary search for dispatch function if more efficient. The size/speed tradeoff can be tuned using ``--optimize-runs``.
 * SMTChecker: Support mathematical and cryptographic functions in an uninterpreted way.
 * SMTChecker: Support one-dimensional mappings.
 * Standard JSON Interface: Disallow unknown keys in standard JSON input.
 * Standard JSON Interface: Only run code generation if it has been requested. This could lead to unsupported feature errors only being reported at the point where you request bytecode.
 * Static Analyzer: Do not warn about unused variables or state mutability for functions with an empty body.
 * Type Checker: Add an additional reason to be displayed when type conversion fails.
 * Yul: Support object access via ``datasize``, ``dataoffset`` and ``datacopy`` in standalone assembly mode.


Bugfixes:
 * Standard JSON Interface: Report specific error message for json input errors instead of internal compiler error.


Build System:
 * Replace the trusty PPA build by a static build on cosmic that is used for the trusty package instead.
 * Remove support for Visual Studio 2015.


### 0.5.1 (2018-12-03)

Language Features:
 * Allow mapping type for parameters and return variables of public and external library functions.
 * Allow public functions to override external functions.

Compiler Features:
 * Code generator: Do not perform redundant double cleanup on unsigned integers when loading from calldata.
 * Commandline interface: Experimental ``--optimize`` option for assembly mode (``--strict-assembly`` and ``--yul``).
 * SMTChecker: SMTLib2 queries and responses passed via standard JSON compiler interface.
 * SMTChecker: Support ``msg``, ``tx`` and ``block`` member variables.
 * SMTChecker: Support ``gasleft()`` and ``blockhash()`` functions.
 * SMTChecker: Support internal bound function calls.
 * Yul: Support Yul objects in ``--assemble``, ``--strict-assembly`` and ``--yul`` commandline options.

Bugfixes:
 * Assembly output: Do not mix in/out jump annotations with arguments.
 * Commandline interface: Fix crash when using ``--ast`` on empty runtime code.
 * Code Generator: Annotate jump from calldata decoder to function as "jump in".
 * Code Generator: Fix internal error related to state variables of function type access via base contract name.
 * Optimizer: Fix nondeterminism bug related to the boost version and constants representation. The bug only resulted in less optimal but still correct code because the generated routine is always verified to be correct.
 * Type Checker: Properly detect different return types when overriding an external interface function with a public contract function.
 * Type Checker: Disallow struct return types for getters of public state variables unless the new ABI encoder is active.
 * Type Checker: Fix internal compiler error when a field of a struct used as a parameter in a function type has a non-existent type.
 * Type Checker: Disallow functions ``sha3`` and ``suicide`` also without a function call.
 * Type Checker: Fix internal compiler error with ``super`` when base contract function is not implemented.
 * Type Checker: Fixed internal error when trying to create abstract contract in some cases.
 * Type Checker: Fixed internal error related to double declaration of events.
 * Type Checker: Disallow inline arrays of mapping type.
 * Type Checker: Consider abstract function to be implemented by public state variable.

Build System:
 * CMake: LLL is not built anymore by default. Must configure it with CMake as `-DLLL=ON`.
 * Docker: Includes both Scratch and Alpine images.
 * Emscripten: Upgrade to Emscripten SDK 1.37.21 and boost 1.67.

Solc-Js:
 * Fix handling of standard-json in the commandline executable.
 * Remove support of nodejs 4.


### 0.5.0 (2018-11-13)

How to update your code:
 * Change every ``.call()`` to a ``.call("")`` and every ``.call(signature, a, b, c)`` to use ``.call(abi.encodeWithSignature(signature, a, b, c))`` (the last one only works for value types).
 * Change every ``keccak256(a, b, c)`` to ``keccak256(abi.encodePacked(a, b, c))``.
 * Add ``public`` to every function and ``external`` to every fallback or interface function that does not specify its visibility already.
 * Make your fallback functions ``external``.
 * Explicitly state the data location for all variables of struct, array or mapping types (including function parameters), e.g. change ``uint[] x = m_x`` to ``uint[] storage x = m_x``. Note that ``external`` functions require parameters with a data location of ``calldata``.
 * Explicitly convert values of contract type to addresses before using an ``address`` member. Example: if ``c`` is a contract, change ``c.transfer(...)`` to ``address(c).transfer(...)``.
 * Declare variables and especially function arguments as ``address payable``, if you want to call ``transfer`` on them.

Breaking Changes:
 * ABI Encoder: Properly pad data from calldata (``msg.data`` and external function parameters). Use ``abi.encodePacked`` for unpadded encoding.
 * C API (``libsolc`` / raw ``soljson.js``): Removed the ``version``, ``license``, ``compileSingle``, ``compileJSON``, ``compileJSONCallback`` methods
   and replaced them with the ``solidity_license``, ``solidity_version`` and ``solidity_compile`` methods.
 * Code Generator: Signed right shift uses proper arithmetic shift, i.e. rounding towards negative infinity. Warning: this may silently change the semantics of existing code!
 * Code Generator: Revert at runtime if calldata is too short or points out of bounds. This is done inside the ``ABI decoder`` and therefore also applies to ``abi.decode()``.
 * Code Generator: Use ``STATICCALL`` for ``pure`` and ``view`` functions. This was already the case in the experimental 0.5.0 mode.
 * Commandline interface: Remove obsolete ``--formal`` option.
 * Commandline interface: Rename the ``--julia`` option to ``--yul``.
 * Commandline interface: Require ``-`` if standard input is used as source.
 * Commandline interface: Use hash of library name for link placeholder instead of name itself.
 * Compiler interface: Disallow remappings with empty prefix.
 * Control Flow Analyzer: Consider mappings as well when checking for uninitialized return values.
 * Control Flow Analyzer: Turn warning about returning uninitialized storage pointers into an error.
 * General: ``continue`` in a ``do...while`` loop jumps to the condition (it used to jump to the loop body). Warning: this may silently change the semantics of existing code.
 * General: Disallow declaring empty structs.
 * General: Disallow raw ``callcode`` (was already deprecated in 0.4.12). It is still possible to use it via inline assembly.
 * General: Disallow ``var`` keyword.
 * General: Disallow ``sha3`` and ``suicide`` aliases.
 * General: Disallow the ``throw`` statement. This was already the case in the experimental 0.5.0 mode.
 * General: Disallow the ``years`` unit denomination (was already deprecated in 0.4.24)
 * General: Introduce ``emit`` as a keyword instead of parsing it as identifier.
 * General: New keywords: ``calldata`` and ``constructor``
 * General: New reserved keywords: ``alias``, ``apply``, ``auto``, ``copyof``, ``define``, ``immutable``,
   ``implements``, ``macro``, ``mutable``, ``override``, ``partial``, ``promise``, ``reference``, ``sealed``,
   ``sizeof``, ``supports``, ``typedef`` and ``unchecked``.
 * General: Remove assembly instruction aliases ``sha3`` and ``suicide``
 * General: C99-style scoping rules are enforced now. This was already the case in the experimental 0.5.0 mode.
 * General: Disallow combining hex numbers with unit denominations (e.g. ``0x1e wei``). This was already the case in the experimental 0.5.0 mode.
 * JSON AST: Remove ``constant`` and ``payable`` fields (the information is encoded in the ``stateMutability`` field).
 * JSON AST: Replace the ``isConstructor`` field by a new ``kind`` field, which can be ``constructor``, ``fallback`` or ``function``.
 * Interface: Remove "clone contract" feature. The ``--clone-bin`` and ``--combined-json clone-bin`` commandline options are not available anymore.
 * Name Resolver: Do not exclude public state variables when looking for conflicting declarations.
 * Optimizer: Remove the no-op ``PUSH1 0 NOT AND`` sequence.
 * Parser: Disallow trailing dots that are not followed by a number.
 * Parser: Remove ``constant`` as function state mutability modifier.
 * Parser: Disallow uppercase X in hex number literals
 * Type Checker: Disallow assignments between tuples with different numbers of components. This was already the case in the experimental 0.5.0 mode.
 * Type Checker: Disallow values for constants that are not compile-time constants. This was already the case in the experimental 0.5.0 mode.
 * Type Checker: Disallow arithmetic operations for boolean variables.
 * Type Checker: Disallow tight packing of literals. This was already the case in the experimental 0.5.0 mode.
 * Type Checker: Disallow calling base constructors without parentheses. This was already the case in the experimental 0.5.0 mode.
 * Type Checker: Disallow conversions between ``bytesX`` and ``uintY`` of different size.
 * Type Checker: Disallow conversions between unrelated contract types. Explicit conversion via ``address`` can still achieve it.
 * Type Checker: Disallow empty return statements for functions with one or more return values.
 * Type Checker: Disallow empty tuple components. This was partly already the case in the experimental 0.5.0 mode.
 * Type Checker: Disallow multi-variable declarations with mismatching number of values. This was already the case in the experimental 0.5.0 mode.
 * Type Checker: Disallow specifying base constructor arguments multiple times in the same inheritance hierarchy. This was already the case in the experimental 0.5.0 mode.
 * Type Checker: Disallow calling constructor with wrong argument count. This was already the case in the experimental 0.5.0 mode.
 * Type Checker: Disallow uninitialized storage variables. This was already the case in the experimental 0.5.0 mode.
 * Type Checker: Detecting cyclic dependencies in variables and structs is limited in recursion to 256.
 * Type Checker: Require explicit data location for all variables, including function parameters. This was partly already the case in the experimental 0.5.0 mode.
 * Type Checker: Only accept a single ``bytes`` type for ``.call()`` (and family), ``keccak256()``, ``sha256()`` and ``ripemd160()``.
 * Type Checker: Fallback function must be external. This was already the case in the experimental 0.5.0 mode.
 * Type Checker: Interface functions must be declared external. This was already the case in the experimental 0.5.0 mode.
 * Type Checker: Address members are not included in contract types anymore. An explicit conversion is now required before invoking an ``address`` member from a contract.
 * Type Checker: Disallow "loose assembly" syntax entirely. This means that jump labels, jumps and non-functional instructions cannot be used anymore.
 * Type System: Disallow explicit and implicit conversions from decimal literals to ``bytesXX`` types.
 * Type System: Disallow explicit and implicit conversions from hex literals to ``bytesXX`` types of different size.
 * Type System: Distinguish between payable and non-payable address types.
 * View Pure Checker: Disallow ``msg.value`` in (or introducing it via a modifier to) a non-payable function.
 * Remove obsolete ``std`` directory from the Solidity repository. This means accessing ``https://github.com/ethereum/solidity/blob/develop/std/*.sol`` (or ``https://github.com/ethereum/solidity/std/*.sol`` in Remix) will not be possible.
 * References Resolver: Turn missing storage locations into an error. This was already the case in the experimental 0.5.0 mode.
 * Syntax Checker: Disallow functions without implementation to use modifiers. This was already the case in the experimental 0.5.0 mode.
 * Syntax Checker: Named return values in function types are an error.
 * Syntax Checker: Strictly require visibility specifier for functions. This was already the case in the experimental 0.5.0 mode.
 * Syntax Checker: Disallow unary ``+``. This was already the case in the experimental 0.5.0 mode.
 * Syntax Checker: Disallow single statement variable declaration inside if/while/for bodies that are not blocks.
 * View Pure Checker: Strictly enforce state mutability. This was already the case in the experimental 0.5.0 mode.

Language Features:
 * General: Add ``staticcall`` to ``address``.
 * General: Allow appending ``calldata`` keyword to types, to explicitly specify data location for arguments of external functions.
 * General: Support ``pop()`` for storage arrays.
 * General: Scoping rules now follow the C99-style.
 * General: Allow ``enum``s in interfaces.
 * General: Allow ``mapping`` storage pointers as arguments and return values in all internal functions.
 * General: Allow ``struct``s in interfaces.
 * General: Provide access to the ABI decoder through ``abi.decode(bytes memory data, (...))``.
 * General: Disallow zero length for fixed-size arrays.
 * Parser: Accept the ``address payable`` type during parsing.

Compiler Features:
 * Build System: Support for Mojave version of macOS added.
 * Code Generator: ``CREATE2`` instruction has been updated to match EIP1014 (aka "Skinny CREATE2"). It also is accepted as part of Constantinople.
 * Code Generator: ``EXTCODEHASH`` instruction has been added based on EIP1052.
 * Type Checker: Nicer error message when trying to reference overloaded identifiers in inline assembly.
 * Type Checker: Show named argument in case of error.
 * Type System: IntegerType is split into IntegerType and AddressType internally.
 * Tests: Determine transaction status during IPC calls.
 * Code Generator: Allocate and free local variables according to their scope.
 * Removed ``pragma experimental "v0.5.0";``.
 * Syntax Checker: Improved error message for lookup in function types.
 * Name Resolver: Updated name suggestion look up function to take into account length of the identifier: 1: no search, 2-3: at most one change, 4-: at most two changes
 * SMTChecker: Support calls to internal functions that return none or a single value.

Bugfixes:
 * Build System: Support versions of CVC4 linked against CLN instead of GMP. In case of compilation issues due to the experimental SMT solver support, the solvers can be disabled when configuring the project with CMake using ``-DUSE_CVC4=OFF`` or ``-DUSE_Z3=OFF``.
 * Tests: Fix chain parameters to make ipc tests work with newer versions of cpp-ethereum.
 * Code Generator: Fix allocation of byte arrays (zeroed out too much memory).
 * Code Generator: Properly handle negative number literals in ABIEncoderV2.
 * Code Generator: Do not crash on using a length of zero for multidimensional fixed-size arrays.
 * Commandline Interface: Correctly handle paths with backslashes on windows.
 * Control Flow Analyzer: Ignore unimplemented functions when detecting uninitialized storage pointer returns.
 * Fix NatSpec json output for `@notice` and `@dev` tags on contract definitions.
 * Optimizer: Correctly estimate gas costs of constants for special cases.
 * Optimizer: Fix simplification rule initialization bug that appeared on some emscripten platforms.
 * References Resolver: Do not crash on using ``_slot`` and ``_offset`` suffixes on their own.
 * References Resolver: Enforce ``storage`` as data location for mappings.
 * References Resolver: Properly handle invalid references used together with ``_slot`` and ``_offset``.
 * References Resolver: Report error instead of assertion fail when FunctionType has an undeclared type as parameter.
 * References Resolver: Fix high CPU usage when using large variable names issue. Only suggest similar name if identifiers shorter than 80 characters.
 * Type Checker: Default data location for type conversions (e.g. from literals) is memory and not storage.
 * Type Checker: Disallow assignments to mappings within tuple assignments as well.
 * Type Checker: Disallow packed encoding of arrays of structs.
 * Type Checker: Allow assignments to local variables of mapping types.
 * Type Checker: Consider fixed size arrays when checking for recursive structs.
 * Type Checker: Fix crashes in erroneous tuple assignments in which the type of the right hand side cannot be determined.
 * Type Checker: Fix freeze for negative fixed-point literals very close to ``0``, such as ``-1e-100``.
 * Type Checker: Dynamic types as key for public mappings return error instead of assertion fail.
 * Type Checker: Fix internal error when array index value is too large.
 * Type Checker: Fix internal error when fixed-size array is too large to be encoded.
 * Type Checker: Fix internal error for array type conversions.
 * Type Checker: Fix internal error when array index is not an unsigned.
 * Type System: Allow arbitrary exponents for literals with a mantissa of zero.
 * Parser: Fix incorrect source location for nameless parameters.
 * Command Line Interface: Fix internal error when compiling stdin with no content and --ast option.


### 0.4.26 (2019-04-29)

Important Bugfixes:
 * Code Generator: Fix initialization routine of uninitialized internal function pointers in constructor context.
 * Type System: Use correct type name for contracts in event parameters when used in libraries. This affected code generation.

Bugfixes:
 * ABIEncoderV2: Refuse to generate code that is known to be potentially buggy.
 * General: Split rule list such that JavaScript environments with small stacks can use the compiler.

Note: The above changes are not included in 0.5.0, because they were backported.


### 0.4.25 (2018-09-12)

Important Bugfixes:
 * Code Generator: Properly perform cleanup for exponentiation and non-256 bit types.
 * Type Checker: Report error when using indexed structs in events with experimental ABIEncoderV2. This used to log wrong values.
 * Type Checker: Report error when using structs in events without experimental ABIEncoderV2. This used to crash or log the wrong values.
 * Parser: Consider all unicode line terminators (LF, VF, FF, CR, NEL, LS, PS) for single-line comments
   and string literals. They are invalid in strings and will end comments.
 * Parser: Disallow unterminated multi-line comments at the end of input.
 * Parser: Treat ``/** /`` as unterminated multi-line comment.

### 0.4.24 (2018-05-16)

Language Features:
 * Code Generator: Use native shift instructions on target Constantinople.
 * General: Allow multiple variables to be declared as part of a tuple assignment, e.g. ``(uint a, uint b) = ...``.
 * General: Remove deprecated ``constant`` as function state modifier from documentation and tests (but still leave it as a valid feature).
 * Type Checker: Deprecate the ``years`` unit denomination and raise a warning for it (or an error as experimental 0.5.0 feature).
 * Type Checker: Make literals (without explicit type casting) an error for tight packing as experimental 0.5.0 feature.
 * Type Checker: Warn about wildcard tuple assignments (this will turn into an error with version 0.5.0).
 * Type Checker: Warn when ``keccak256``, ``sha256`` and ``ripemd160`` are not used with a single bytes argument (suggest to use ``abi.encodePacked(...)``). This will turn into an error with version 0.5.0.

Compiler Features:
 * Build System: Update internal dependency of jsoncpp to 1.8.4, which introduces more strictness and reduces memory usage.
 * Control Flow Graph: Add Control Flow Graph as analysis structure.
 * Control Flow Graph: Warn about returning uninitialized storage pointers.
 * Gas Estimator: Only explore paths with higher gas costs. This reduces accuracy but greatly improves the speed of gas estimation.
 * Optimizer: Remove unnecessary masking of the result of known short instructions (``ADDRESS``, ``CALLER``, ``ORIGIN`` and ``COINBASE``).
 * Parser: Display nicer error messages by showing the actual tokens and not internal names.
 * Parser: Use the entire location of the token instead of only its starting position as source location for parser errors.
 * SMT Checker: Support state variables of integer and bool type.

Bugfixes:
 * Code Generator: Fix ``revert`` with reason coming from a state or local string variable.
 * Type Checker: Show proper error when trying to ``emit`` a non-event.
 * Type Checker: Warn about empty tuple components (this will turn into an error with version 0.5.0).
 * Type Checker: The ABI encoding functions are pure and thus can be used for constants.

### 0.4.23 (2018-04-19)

Features:
 * Build system: Support Ubuntu Bionic.
 * SMTChecker: Integration with CVC4 SMT solver
 * Syntax Checker: Warn about functions named "constructor".

Bugfixes:
 * Type Checker: Improve error message for failed function overload resolution.
 * Type Checker: Do not complain about new-style constructor and fallback function to have the same name.
 * Type Checker: Detect multiple constructor declarations in the new syntax and old syntax.
 * Type Checker: Explicit conversion of ``bytesXX`` to ``contract`` is properly disallowed.

### 0.4.22 (2018-04-16)

Features:
 * Code Generator: Initialize arrays without using ``msize()``.
 * Code Generator: More specialized and thus optimized implementation for ``x.push(...)``
 * Commandline interface: Error when missing or inaccessible file detected. Suppress it with the ``--ignore-missing`` flag.
 * Constant Evaluator: Fix evaluation of single element tuples.
 * General: Add encoding routines ``abi.encodePacked``, ``abi.encode``, ``abi.encodeWithSelector`` and ``abi.encodeWithSignature``.
 * General: Add global function ``gasleft()`` and deprecate ``msg.gas``.
 * General: Add global function ``blockhash(uint)`` and deprecate ``block.hash(uint)``.
 * General: Allow providing reason string for ``revert()`` and ``require()``.
 * General: Introduce new constructor syntax using the ``constructor`` keyword as experimental 0.5.0 feature.
 * General: Limit the number of errors output in a single run to 256.
 * General: Support accessing dynamic return data in post-byzantium EVMs.
 * General: Allow underscores in numeric and hex literals to separate thousands and quads.
 * Inheritance: Error when using empty parentheses for base class constructors that require arguments as experimental 0.5.0 feature.
 * Inheritance: Error when using no parentheses in modifier-style constructor calls as experimental 0.5.0 feature.
 * Interfaces: Allow overriding external functions in interfaces with public in an implementing contract.
 * Optimizer: Optimize ``SHL`` and ``SHR`` only involving constants (Constantinople only).
 * Optimizer: Remove useless ``SWAP1`` instruction preceding a commutative instruction (such as ``ADD``, ``MUL``, etc).
 * Optimizer: Replace comparison operators (``LT``, ``GT``, etc) with opposites if preceded by ``SWAP1``, e.g. ``SWAP1 LT`` is replaced with ``GT``.
 * Optimizer: Optimize across ``mload`` if ``msize()`` is not used.
 * Static Analyzer: Error on duplicated super constructor calls as experimental 0.5.0 feature.
 * Syntax Checker: Issue warning for empty structs (or error as experimental 0.5.0 feature).
 * Syntax Checker: Warn about modifiers on functions without implementation (this will turn into an error with version 0.5.0).
 * Syntax Tests: Add source locations to syntax test expectations.
 * Type Checker: Improve documentation and warnings for accessing contract members inherited from ``address``.

Bugfixes:
 * Code Generator: Allow ``block.blockhash`` without being called.
 * Code Generator: Do not include internal functions in the runtime bytecode which are only referenced in the constructor.
 * Code Generator: Properly skip unneeded storage array cleanup when not reducing length.
 * Code Generator: Bugfix in modifier lookup in libraries.
 * Code Generator: Implement packed encoding of external function types.
 * Code Generator: Treat empty base constructor argument list as not provided.
 * Code Generator: Properly force-clean bytesXX types for shortening conversions.
 * Commandline interface: Fix error messages for imported files that do not exist.
 * Commandline interface: Support ``--evm-version constantinople`` properly.
 * DocString Parser: Fix error message for empty descriptions.
 * Gas Estimator: Correctly ignore costs of fallback function for other functions.
 * JSON AST: Remove storage qualifier for type name strings.
 * Parser: Fix internal compiler error when parsing ``var`` declaration without identifier.
 * Parser: Fix parsing of getters for function type variables.
 * Standard JSON: Support ``constantinople`` as ``evmVersion`` properly.
 * Static Analyzer: Fix non-deterministic order of unused variable warnings.
 * Static Analyzer: Invalid arithmetic with constant expressions causes errors.
 * Type Checker: Fix detection of recursive structs.
 * Type Checker: Fix asymmetry bug when comparing with literal numbers.
 * Type System: Improve error message when attempting to shift by a fractional amount.
 * Type System: Make external library functions accessible.
 * Type System: Prevent encoding of weird types.
 * Type System: Restrict rational numbers to 4096 bits.

### 0.4.21 (2018-03-07)

Features:
 * Code Generator: Assert that ``k != 0`` for ``mulmod(a, b, k)`` and ``addmod(a, b, k)`` as experimental 0.5.0 feature.
 * Code Generator: Do not retain any gas in calls (except if EVM version is set to homestead).
 * Code Generator: Use ``STATICCALL`` opcode for calling ``view`` and ``pure`` functions as experimental 0.5.0 feature.
 * General: C99/C++-style scoping rules (instead of JavaScript function scoping) take effect as experimental v0.5.0 feature.
 * General: Improved messaging when error spans multiple lines of a sourcefile
 * General: Support and recommend using ``emit EventName();`` to call events explicitly.
 * Inline Assembly: Enforce strict mode as experimental 0.5.0 feature.
 * Interface: Provide ability to select target EVM version (homestead or byzantium, with byzantium being the default).
 * Standard JSON: Reject badly formatted invalid JSON inputs.
 * Type Checker: Disallow uninitialized storage pointers as experimental 0.5.0 feature.
 * Syntax Analyser: Do not warn about experimental features if they do not concern code generation.
 * Syntax Analyser: Do not warn about ``pragma experimental "v0.5.0"`` and do not set the experimental flag in the bytecode for this.
 * Syntax Checker: Mark ``throw`` as an error as experimental 0.5.0 feature.
 * Syntax Checker: Issue error if no visibility is specified on contract functions as experimental 0.5.0 feature.
 * Syntax Checker: Issue warning when using overloads of ``address`` on contract instances.
 * Type Checker: disallow combining hex numbers and unit denominations as experimental 0.5.0 feature.

Bugfixes:
 * Assembly: Raise error on oversized number literals in assembly.
 * JSON-AST: Add "documentation" property to function, event and modifier definition.
 * Resolver: Properly determine shadowing for imports with aliases.
 * Standalone Assembly: Do not ignore input after closing brace of top level block.
 * Standard JSON: Catch errors properly when invalid "sources" are passed.
 * Standard JSON: Ensure that library addresses supplied are of correct length and hex prefixed.
 * Type Checker: Properly detect which array and struct types are unsupported by the old ABI encoder.
 * Type Checker: Properly warn when using ``_offset`` and ``_slot`` for constants in inline assembly.
 * Commandline interface: throw error if option is unknown

### 0.4.20 (2018-02-14)

Features:
 * Code Generator: Prevent non-view functions in libraries from being called
   directly (as opposed to via delegatecall).
 * Commandline interface: Support strict mode of assembly (disallowing jumps,
   instructional opcodes, etc) with the ``--strict-assembly`` switch.
 * Inline Assembly: Issue warning for using jump labels (already existed for jump instructions).
 * Inline Assembly: Support some restricted tokens (return, byte, address) as identifiers in Iulia mode.
 * Optimiser: Replace ``x % 2**i`` by ``x & (2**i-1)``.
 * Resolver: Continue resolving references after the first error.
 * Resolver: Suggest alternative identifiers if a given identifier is not found.
 * SMT Checker: Take if-else branch conditions into account in the SMT encoding of the program
   variables.
 * Syntax Checker: Deprecate the ``var`` keyword (and mark it an error as experimental 0.5.0 feature).
 * Type Checker: Allow `this.f.selector` to be a pure expression.
 * Type Checker: Issue warning for using ``public`` visibility for interface functions.
 * Type Checker: Limit the number of warnings raised for creating abstract contracts.

Bugfixes:
 * Error Output: Truncate huge number literals in the middle to avoid output blow-up.
 * Parser: Disallow event declarations with no parameter list.
 * Standard JSON: Populate the ``sourceLocation`` field in the error list.
 * Standard JSON: Properly support contract and library file names containing a colon (such as URLs).
 * Type Checker: Suggest the experimental ABI encoder if using ``struct``s as function parameters
   (instead of an internal compiler error).
 * Type Checker: Improve error message for wrong struct initialization.

### 0.4.19 (2017-11-30)

Features:
 * Code Generator: New ABI decoder which supports structs and arbitrarily nested
   arrays and checks input size (activate using ``pragma experimental ABIEncoderV2;``).
 * General: Allow constant variables to be used as array length.
 * Inline Assembly: ``if`` statement.
 * Standard JSON: Support the ``outputSelection`` field for selective compilation of target artifacts.
 * Syntax Checker: Turn the usage of ``callcode`` into an error as experimental 0.5.0 feature.
 * Type Checker: Improve address checksum warning.
 * Type Checker: More detailed errors for invalid array lengths (such as division by zero).

Bugfixes:

### 0.4.18 (2017-10-18)

Features:
 * Code Generator: Always use all available gas for calls as experimental 0.5.0 feature
   (previously, some amount was retained in order to work in pre-Tangerine-Whistle
   EVM versions)
 * Parser: Better error message for unexpected trailing comma in parameter lists.
 * Standard JSON: Support the ``outputSelection`` field for selective compilation of supplied sources.
 * Syntax Checker: Unary ``+`` is now a syntax error as experimental 0.5.0 feature.
 * Type Checker: Disallow non-pure constant state variables as experimental 0.5.0 feature.
 * Type Checker: Do not add members of ``address`` to contracts as experimental 0.5.0 feature.
 * Type Checker: Force interface functions to be external as experimental 0.5.0 feature.
 * Type Checker: Require ``storage`` or ``memory`` keyword for local variables as experimental 0.5.0 feature.
 * Compiler Interface: Better formatted error message for long source snippets

Bugfixes:
 * Code Generator: Allocate one byte per memory byte array element instead of 32.
 * Code Generator: Do not accept data with less than four bytes (truncated function
   signature) for regular function calls - fallback function is invoked instead.
 * Optimizer: Remove unused stack computation results.
 * Parser: Fix source location of VariableDeclarationStatement.
 * Type Checker: Allow ``gas`` in view functions.
 * Type Checker: Do not mark event parameters as shadowing state variables.
 * Type Checker: Prevent duplicate event declarations.
 * Type Checker: Properly check array length and don't rely on an assertion in code generation.
 * Type Checker: Properly support overwriting members inherited from ``address`` in a contract
   (such as ``balance``, ``transfer``, etc.)
 * Type Checker: Validate each number literal in tuple expressions even if they are not assigned from.

### 0.4.17 (2017-09-21)

Features:
 * Assembly Parser: Support multiple assignment (``x, y := f()``).
 * Code Generator: Keep a single copy of encoding functions when using the experimental "ABIEncoderV2".
 * Code Generator: Partial support for passing ``structs`` as arguments and return parameters (requires ``pragma experimental ABIEncoderV2;`` for now).
 * General: Support ``pragma experimental "v0.5.0";`` to activate upcoming breaking changes.
 * General: Added ``.selector`` member on external function types to retrieve their signature.
 * Optimizer: Add new optimization step to remove unused ``JUMPDEST``s.
 * Static Analyzer: Warn when using deprecated builtins ``sha3`` and ``suicide``
   (replaced by ``keccak256`` and ``selfdestruct``, introduced in 0.4.2 and 0.2.0, respectively).
 * Syntax Checker: Warn if no visibility is specified on contract functions.
 * Type Checker: Display helpful warning for unused function arguments/return parameters.
 * Type Checker: Do not show the same error multiple times for events.
 * Type Checker: Greatly reduce the number of duplicate errors shown for duplicate constructors and functions.
 * Type Checker: Warn on using literals as tight packing parameters in ``keccak256``, ``sha3``, ``sha256`` and ``ripemd160``.
 * Type Checker: Enforce ``view`` and ``pure``.
 * Type Checker: Enforce ``view`` / ``constant`` with error as experimental 0.5.0 feature.
 * Type Checker: Enforce fallback functions to be ``external`` as experimental 0.5.0 feature.

Bugfixes:
 * ABI JSON: Include all overloaded events.
 * Parser: Crash fix related to parseTypeName.
 * Type Checker: Allow constant byte arrays.

### 0.4.16 (2017-08-24)

Features:
 * ABI JSON: Include new field ``stateMutability`` with values ``pure``, ``view``,
   ``nonpayable`` and ``payable``.
 * Analyzer: Experimental partial support for Z3 SMT checker ("SMTChecker").
 * Build System: Shared libraries (``libdevcore``, ``libevmasm``, ``libsolidity``
   and ``liblll``) are no longer produced during the build process.
 * Code generator: Experimental new implementation of ABI encoder that can
   encode arbitrarily nested arrays ("ABIEncoderV2")
 * Metadata: Store experimental flag in metadata CBOR.
 * Parser: Display previous visibility specifier in error if multiple are found.
 * Parser: Introduce ``pure`` and ``view`` keyword for functions,
   ``constant`` remains an alias for ``view`` and pureness is not enforced yet,
   so use with care.
 * Static Analyzer: Warn about large storage structures.
 * Syntax Checker: Support ``pragma experimental <feature>;`` to turn on
   experimental features.
 * Type Checker: More detailed error message for invalid overrides.
 * Type Checker: Warn about shifting a literal.

Bugfixes:
 * Assembly Parser: Be more strict about number literals.
 * Assembly Parser: Limit maximum recursion depth.
 * Parser: Enforce commas between array and tuple elements.
 * Parser: Limit maximum recursion depth.
 * Type Checker: Crash fix related to ``using``.
 * Type Checker: Disallow constructors in libraries.
 * Type Checker: Reject the creation of interface contracts using the ``new`` statement.

### 0.4.15 (2017-08-08)

Features:
 * Type Checker: Show unimplemented function if trying to instantiate an abstract class.

Bugfixes:
 * Code Generator: ``.delegatecall()`` should always return execution outcome.
 * Code Generator: Provide "new account gas" for low-level ``callcode`` and ``delegatecall``.
 * Type Checker: Constructors must be implemented if declared.
 * Type Checker: Disallow the ``.gas()`` modifier on ``ecrecover``, ``sha256`` and ``ripemd160``.
 * Type Checker: Do not mark overloaded functions as shadowing other functions.
 * Type Checker: Internal library functions must be implemented if declared.

### 0.4.14 (2017-07-31)

Features:
 * C API (``jsonCompiler``): Export the ``license`` method.
 * Code Generator: Optimise the fallback function, by removing a useless jump.
 * Inline Assembly: Show useful error message if trying to access calldata variables.
 * Inline Assembly: Support variable declaration without initial value (defaults to 0).
 * Metadata: Only include files which were used to compile the given contract.
 * Type Checker: Disallow value transfers to contracts without a payable fallback function.
 * Type Checker: Include types in explicit conversion error message.
 * Type Checker: Raise proper error for arrays too large for ABI encoding.
 * Type checker: Warn if using ``this`` in a constructor.
 * Type checker: Warn when existing symbols, including builtins, are overwritten.

Bugfixes:
 * Code Generator: Properly clear return memory area for ecrecover.
 * Type Checker: Fix crash for some assignment to non-lvalue.
 * Type Checker: Fix invalid "specify storage keyword" warning for reference members of structs.
 * Type Checker: Mark modifiers as internal.
 * Type Checker: Re-allow multiple mentions of the same modifier per function.


### 0.4.13 (2017-07-06)

Features:
 * Syntax Checker: Deprecated "throw" in favour of require(), assert() and revert().
 * Type Checker: Warn if a local storage reference variable does not explicitly use the keyword ``storage``.

Bugfixes:
 * Code Generator: Correctly unregister modifier variables.
 * Compiler Interface: Only output AST if analysis was successful.
 * Error Output: Do not omit the error type.

### 0.4.12 (2017-07-03)

Features:
 * Assembly: Add ``CREATE2`` (EIP86), ``STATICCALL`` (EIP214), ``RETURNDATASIZE`` and ``RETURNDATACOPY`` (EIP211) instructions.
 * Assembly: Display auxiliary data in the assembly output.
 * Assembly: Renamed ``SHA3`` to ``KECCAK256``.
 * AST: export all attributes to JSON format.
 * C API (``jsonCompiler``): Use the Standard JSON I/O internally.
 * Code Generator: Added the Whiskers template system.
 * Inline Assembly: ``for`` and ``switch`` statements.
 * Inline Assembly: Function definitions and function calls.
 * Inline Assembly: Introduce ``keccak256`` as an opcode. ``sha3`` is still a valid alias.
 * Inline Assembly: Present proper error message when not supplying enough arguments to a functional
   instruction.
 * Inline Assembly: Warn when instructions shadow Solidity variables.
 * Inline Assembly: Warn when using ``jump``s.
 * Remove obsolete Why3 output.
 * Type Checker: Enforce strict UTF-8 validation.
 * Type Checker: Warn about copies in storage that might overwrite unexpectedly.
 * Type Checker: Warn about type inference from literal numbers.
 * Static Analyzer: Warn about deprecation of ``callcode``.

Bugfixes:
 * Assembly: mark ``MLOAD`` to have side effects in the optimiser.
 * Code Generator: Fix ABI encoding of empty literal string.
 * Code Generator: Fix negative stack size checks.
 * Code generator: Use ``REVERT`` instead of ``INVALID`` for generated input validation routines.
 * Inline Assembly: Enforce function arguments when parsing functional instructions.
 * Optimizer: Disallow optimizations involving ``MLOAD`` because it changes ``MSIZE``.
 * Static Analyzer: Unused variable warnings no longer issued for variables used inside inline assembly.
 * Type Checker: Fix address literals not being treated as compile-time constants.
 * Type Checker: Fixed crash concerning non-callable types.
 * Type Checker: Fixed segfault with constant function parameters
 * Type Checker: Disallow comparisons between mapping and non-internal function types.
 * Type Checker: Disallow invoking the same modifier multiple times.
 * Type Checker: Do not treat strings that look like addresses as addresses.
 * Type Checker: Support valid, but incorrectly rejected UTF-8 sequences.

### 0.4.11 (2017-05-03)

Features:
 * Implement the Standard JSON Input / Output API
 * Support ``interface`` contracts.
 * C API (``jsonCompiler``): Add the ``compileStandard()`` method to process a Standard JSON I/O.
 * Commandline interface: Add the ``--standard-json`` parameter to process a Standard JSON I/O.
 * Commandline interface: Support ``--allow-paths`` to define trusted import paths. Note: the
   path(s) of the supplied source file(s) is always trusted.
 * Inline Assembly: Storage variable access using ``_slot`` and ``_offset`` suffixes.
 * Inline Assembly: Disallow blocks with unbalanced stack.
 * Static analyzer: Warn about statements without effects.
 * Static analyzer: Warn about unused local variables, parameters, and return parameters.
 * Syntax checker: issue deprecation warning for unary '+'

Bugfixes:
 * Assembly output: Implement missing AssemblyItem types.
 * Compiler interface: Fix a bug where source indexes could be inconsistent between Solidity compiled
   with different compilers (clang vs. gcc) or compiler settings. The bug was visible in AST
   and source mappings.
 * Gas Estimator: Reflect the most recent fee schedule.
 * Type system: Contract inheriting from base with unimplemented constructor should be abstract.
 * Optimizer: Number representation bug in the constant optimizer fixed.

### 0.4.10 (2017-03-15)

Features:
 * Add ``assert(condition)``, which throws if condition is false (meant for internal errors).
 * Add ``require(condition)``, which throws if condition is false (meant for invalid input).
 * Commandline interface: Do not overwrite files unless forced.
 * Introduce ``.transfer(value)`` for sending Ether.
 * Code generator: Support ``revert()`` to abort with rolling back, but not consuming all gas.
 * Inline assembly: Support ``revert`` (EIP140) as an opcode.
 * Parser: Support scientific notation in numbers (e.g. ``2e8`` and ``200e-2``).
 * Type system: Support explicit conversion of external function to address.
 * Type system: Warn if base of exponentiation is literal (result type might be unexpected).
 * Type system: Warn if constant state variables are not compile-time constants.

Bugfixes:
 * Commandline interface: Always escape filenames (replace ``/``, ``:`` and ``.`` with ``_``).
 * Commandline interface: Do not try creating paths ``.`` and ``..``.
 * Commandline interface: Allow long library names.
 * Parser: Disallow octal literals.
 * Type system: Fix a crash caused by continuing on fatal errors in the code.
 * Type system: Disallow compound assignment for tuples.
 * Type system: Detect cyclic dependencies between constants.
 * Type system: Disallow arrays with negative length.
 * Type system: Fix a crash related to invalid binary operators.
 * Type system: Disallow ``var`` declaration with empty tuple type.
 * Type system: Correctly convert function argument types to pointers for member functions.
 * Type system: Move privateness of constructor into AST itself.
 * Inline assembly: Charge one stack slot for non-value types during analysis.
 * Assembly output: Print source location before the operation it refers to instead of after.
 * Optimizer: Stop trying to optimize tricky constants after a while.

### 0.4.9 (2017-01-31)

Features:
 * Compiler interface: Contracts and libraries can be referenced with a ``file:`` prefix to make them unique.
 * Compiler interface: Report source location for "stack too deep" errors.
 * AST: Use deterministic node identifiers.
 * Inline assembly: introduce ``invalid`` (EIP141) as an opcode.
 * Type system: Introduce type identifier strings.
 * Type checker: Warn about invalid checksum for addresses and deduce type from valid ones.
 * Metadata: Do not include platform in the version number.
 * Metadata: Add option to store sources as literal content.
 * Code generator: Extract array utils into low-level functions.
 * Code generator: Internal errors (array out of bounds, etc.) now cause a reversion by using an invalid
   instruction (0xfe - EIP141) instead of an invalid jump. Invalid jump is still kept for explicit throws.

Bugfixes:
 * Code generator: Allow recursive structs.
 * Inline assembly: Disallow variables named like opcodes.
 * Type checker: Allow multiple events of the same name (but with different arities or argument types)
 * Natspec parser: Fix error with ``@param`` parsing and whitespace.

### 0.4.8 (2017-01-13)

Features:
 * Optimiser: Performance improvements.
 * Output: Print assembly in new standardized Solidity assembly format.

Bugfixes:
 * Remappings: Prefer longer context over longer prefix.
 * Type checker, code generator: enable access to events of base contracts' names.
 * Imports: ``import ".dir/a"`` is not a relative path.  Relative paths begin with directory ``.`` or ``..``.
 * Type checker, disallow inheritances of different kinds (e.g. a function and a modifier) of members of the same name

### 0.4.7 (2016-12-15)

Features:
 * Bitshift operators.
 * Type checker: Warn when ``msg.value`` is used in non-payable function.
 * Code generator: Inject the Swarm hash of a metadata file into the bytecode.
 * Code generator: Replace expensive memcpy precompile by simple assembly loop.
 * Optimizer: Some dead code elimination.

Bugfixes:
 * Code generator: throw if calling the identity precompile failed during memory (array) copying.
 * Type checker: string literals that are not valid UTF-8 cannot be converted to string type
 * Code generator: any non-zero value given as a boolean argument is now converted into 1.
 * AST Json Converter: replace ``VariableDefinitionStatement`` nodes with ``VariableDeclarationStatement``
 * AST Json Converter: fix the camel case in ``ElementaryTypeNameExpression``
 * AST Json Converter: replace ``public`` field with ``visibility`` in the function definition nodes

### 0.4.6 (2016-11-22)

Bugfixes:
 * Optimizer: Knowledge about state was not correctly cleared for JUMPDESTs (introduced in 0.4.5)

### 0.4.5 (2016-11-21)

Features:
 * Function types
 * Do-while loops: support for a ``do <block> while (<expr>);`` control structure
 * Inline assembly: support ``invalidJumpLabel`` as a jump label.
 * Type checker: now more eagerly searches for a common type of an inline array with mixed types
 * Code generator: generates a runtime error when an out-of-range value is converted into an enum type.

Bugfixes:

 * Inline assembly: calculate stack height warning correctly even when local variables are used.
 * Code generator: check for value transfer in non-payable constructors.
 * Parser: disallow empty enum definitions.
 * Type checker: disallow conversion between different enum types.
 * Interface JSON: do not include trailing new line.

### 0.4.4 (2016-10-31)

Bugfixes:
 * Type checker: forbid signed exponential that led to an incorrect use of EXP opcode.
 * Code generator: properly clean higher order bytes before storing in storage.

### 0.4.3 (2016-10-25)

Features:

 * Inline assembly: support both ``suicide`` and ``selfdestruct`` opcodes
   (note: ``suicide`` is deprecated).
 * Inline assembly: issue warning if stack is not balanced after block.
 * Include ``keccak256()`` as an alias to ``sha3()``.
 * Support shifting constant numbers.

Bugfixes:
 * Commandline interface: Disallow unknown options in ``solc``.
 * Name resolver: Allow inheritance of ``enum`` definitions.
 * Type checker: Proper type checking for bound functions.
 * Type checker: fixed crash related to invalid fixed point constants
 * Type checker: fixed crash related to invalid literal numbers.
 * Type checker: ``super.x`` does not look up ``x`` in the current contract.
 * Code generator: expect zero stack increase after ``super`` as an expression.
 * Code generator: fix an internal compiler error for ``L.Foo`` for ``enum Foo`` defined in library ``L``.
 * Code generator: allow inheritance of ``enum`` definitions.
 * Inline assembly: support the ``address`` opcode.
 * Inline assembly: fix parsing of assignment after a label.
 * Inline assembly: external variables of unsupported type (such as ``this``, ``super``, etc.)
   are properly detected as unusable.
 * Inline assembly: support variables within modifiers.
 * Optimizer: fix related to stale knowledge about SHA3 operations

### 0.4.2 (2016-09-17)

Bugfixes:

 * Code Generator: Fix library functions being called from payable functions.
 * Type Checker: Fixed a crash about invalid array types.
 * Code Generator: Fixed a call gas bug that became visible after
   version 0.4.0 for calls where the output is larger than the input.

### 0.4.1 (2016-09-09)

 * Build System: Fixes to allow library compilation.

### 0.4.0 (2016-09-08)

This release deliberately breaks backwards compatibility mostly to
enforce some safety features. The most important change is that you have
to explicitly specify if functions can receive ether via the ``payable``
modifier. Furthermore, more situations cause exceptions to be thrown.

Minimal changes to be made for upgrade:
 - Add ``payable`` to all functions that want to receive Ether
   (including the constructor and the fallback function).
 - Change ``_`` to ``_;`` in modifiers.
 - Add version pragma to each file: ``pragma solidity ^0.4.0;``

Breaking Changes:

 * Source files have to specify the compiler version they are
   compatible with using e.g. ``pragma solidity ^0.4.0;`` or
   ``pragma solidity >=0.4.0 <0.4.8;``
 * Functions that want to receive Ether have to specify the
   new ``payable`` modifier (otherwise they throw).
 * Contracts that want to receive Ether with a plain "send"
   have to implement a fallback function with the ``payable``
   modifier. Contracts now throw if no payable fallback
   function is defined and no function matches the signature.
 * Failing contract creation through "new" throws.
 * Division / modulus by zero throws.
 * Function call throws if target contract does not have code
 * Modifiers are required to contain ``_`` (use ``if (false) _`` as a workaround if needed).
 * Modifiers: return does not skip part in modifier after ``_``.
 * Placeholder statement `_` in modifier now requires explicit `;`.
 * ``ecrecover`` now returns zero if the input is malformed (it previously returned garbage).
 * The ``constant`` keyword cannot be used for constructors or the fallback function.
 * Removed ``--interface`` (Solidity interface) output option
 * JSON AST: General cleanup, renamed many nodes to match their C++ names.
 * JSON output: ``srcmap-runtime`` renamed to ``srcmapRuntime``.
 * Moved (and reworked) standard library contracts from inside the compiler to github.com/ethereum/solidity/std
   (``import "std";`` or ``import owned;`` do not work anymore).
 * Confusing and undocumented keyword ``after`` was removed.
 * New reserved words: ``abstract``, ``hex``, ``interface``, ``payable``, ``pure``, ``static``, ``view``.

Features:

 * Hexadecimal string literals: ``hex"ab1248fe"``
 * Internal: Inline assembly usable by the code generator.
 * Commandline interface: Using ``-`` as filename allows reading from stdin.
 * Interface JSON: Fallback function is now part of the ABI.
 * Interface: Version string now *semver* compatible.
 * Code generator: Do not provide "new account gas" if we know the called account exists.

Bugfixes:

 * JSON AST: Nodes were added at wrong parent
 * Why3 translator: Crash fix for exponentiation
 * Commandline Interface: linking libraries with underscores in their name.
 * Type Checker: Fallback function cannot return data anymore.
 * Code Generator: Fix crash when ``sha3()`` was used on unsupported types.
 * Code Generator: Manually set gas stipend for ``.send(0)``.

Lots of changes to the documentation mainly by voluntary external contributors.

### 0.3.6 (2016-08-10)

Features:

 * Formal verification: Take external effects on a contract into account.
 * Type Checker: Warning about unused return value of low-level calls and send.
 * Output: Source location and node id as part of AST output
 * Output: Source location mappings for bytecode
 * Output: Formal verification as part of json compiler output.

Bugfixes:

 * Commandline Interface: Do not crash if input is taken from stdin.
 * Scanner: Correctly support unicode escape codes in strings.
 * JSON output: Fix error about relative / absolute source file names.
 * JSON output: Fix error about invalid utf8 strings.
 * Code Generator: Dynamic allocation of empty array caused infinite loop.
 * Code Generator: Correctly calculate gas requirements for memcpy precompile.
 * Optimizer: Clear known state if two code paths are joined.

### 0.3.5 (2016-06-10)

Features:

 * Context-dependent path remappings (different modules can use the same library in different versions)

Bugfixes:

 * Type Checking: Dynamic return types were removed when fetching data from external calls, now they are replaced by an "unusable" type.
 * Type Checking: Overrides by constructors were considered making a function non-abstract.

### 0.3.4 (2016-05-31)

No change outside documentation.

### 0.3.3 (2016-05-27)

 * Allow internal library functions to be called (by "inlining")
 * Fractional/rational constants (only usable with fixed point types, which are still in progress)
 * Inline assembly has access to internal functions (as jump labels)
 * Running `solc` without arguments on a terminal will print help.
 * Bugfix: Remove some non-determinism in code generation.
 * Bugfix: Corrected usage of not / bnot / iszero in inline assembly
 * Bugfix: Correctly clean bytesNN types before comparison

### 0.3.2 (2016-04-18)

 * Bugfix: Inline assembly parser: `byte` opcode was unusable
 * Bugfix: Error reporting: tokens for variably-sized types were not converted to string properly
 * Bugfix: Dynamic arrays of structs were not deleted correctly.
 * Bugfix: Static arrays in constructor parameter list were not decoded correctly.

### 0.3.1 (2016-03-31)

 * Inline assembly
 * Bugfix: Code generation: array access with narrow types did not clean higher order bits
 * Bugfix: Error reporting: error reporting with unknown source location caused a crash

### 0.3.0 (2016-03-11)

BREAKING CHANGES:

 * Added new keywords `assembly`, `foreign`, `fixed`, `ufixed`, `fixedNxM`, `ufixedNxM` (for various values of M and N), `timestamp`
 * Number constant division does not round to integer, but to a fixed point type (e.g. `1 / 2 != 1`, but `1 / 2 == 0.5`).
 * Library calls now default to use DELEGATECALL (e.g. called library functions see the same value as the calling function for `msg.value` and `msg.sender`).
 * `<address>.delegatecall` as a low-level calling interface

Bugfixes:
 * Fixed a bug in the optimizer that resulted in comparisons being wrong.


### 0.2.2 (2016-02-17)

 * Index access for types `bytes1`, ..., `bytes32` (only read access for now).
 * Bugfix: Type checker crash for wrong number of base constructor parameters.

### 0.2.1 (2016-01-30)

 * Inline arrays, i.e. `var y = [1,x,f()];` if there is a common type for `1`, `x` and `f()`. Note that the result is always a fixed-length memory array and conversion to dynamic-length memory arrays is not yet possible.
 * Import similar to ECMAScript6 import (`import "abc.sol" as d` and `import {x, y} from "abc.sol"`).
 * Commandline compiler solc automatically resolves missing imports and allows for "include directories".
 * Conditional: `x ? y : z`
 * Bugfix: Fixed several bugs where the optimizer generated invalid code.
 * Bugfix: Enums and structs were not accessible to other contracts.
 * Bugfix: Fixed segfault connected to function parameter types, appeared during gas estimation.
 * Bugfix: Type checker crash for wrong number of base constructor parameters.
 * Bugfix: Allow function overloads with different array types.
 * Bugfix: Allow assignments of type `(x) = 7`.
 * Bugfix: Type `uint176` was not available.
 * Bugfix: Fixed crash during type checking concerning constructor calls.
 * Bugfix: Fixed crash during code generation concerning invalid accessors for struct types.
 * Bugfix: Fixed crash during code generating concerning computing a hash of a struct type.

### 0.2.0 (2015-12-02)

 * **Breaking Change**: `new ContractName.value(10)()` has to be written as `(new ContractName).value(10)()`
 * Added `selfdestruct` as an alias for `suicide`.
 * Allocation of memory arrays using `new`.
 * Binding library functions to types via `using x for y`
 * `addmod` and `mulmod` (modular addition and modular multiplication with arbitrary intermediate precision)
 * Bugfix: Constructor arguments of fixed array type were not read correctly.
 * Bugfix: Memory allocation of structs containing arrays or strings.
 * Bugfix: Data location for explicit memory parameters in libraries was set to storage.

### 0.1.7 (2015-11-17)

 * Improved error messages for unexpected tokens.
 * Proof-of-concept transcompilation to why3 for formal verification of contracts.
 * Bugfix: Arrays (also strings) as indexed parameters of events.
 * Bugfix: Writing to elements of `bytes` or `string` overwrite others.
 * Bugfix: "Successor block not found" on Windows.
 * Bugfix: Using string literals in tuples.
 * Bugfix: Cope with invalid commit hash in version for libraries.
 * Bugfix: Some test framework fixes on windows.

### 0.1.6 (2015-10-16)

 * `.push()` for dynamic storage arrays.
 * Tuple expressions (`(1,2,3)` or `return (1,2,3);`)
 * Declaration and assignment of multiple variables (`var (x,y,) = (1,2,3,4,5);` or `var (x,y) = f();`)
 * Destructuring assignment (`(x,y,) = (1,2,3)`)
 * Bugfix: Internal error about usage of library function with invalid types.
 * Bugfix: Correctly parse `Library.structType a` at statement level.
 * Bugfix: Correctly report source locations of parenthesized expressions (as part of "tuple" story).

### 0.1.5 (2015-10-07)

 * Breaking change in storage encoding: Encode short byte arrays and strings together with their length in storage.
 * Report warnings
 * Allow storage reference types for public library functions.
 * Access to types declared in other contracts and libraries via `.`.
 * Version stamp at beginning of runtime bytecode of libraries.
 * Bugfix: Problem with initialized string state variables and dynamic data in constructor.
 * Bugfix: Resolve dependencies concerning `new` automatically.
 * Bugfix: Allow four indexed arguments for anonymous events.
 * Bugfix: Detect too large integer constants in functions that accept arbitrary parameters.

### 0.1.4 (2015-09-30)

 * Bugfix: Returning fixed-size arrays.
 * Bugfix: combined-json output of solc.
 * Bugfix: Accessing fixed-size array return values.
 * Bugfix: Disallow assignment from literal strings to storage pointers.
 * Refactoring: Move type checking into its own module.

### 0.1.3 (2015-09-25)

 * `throw` statement.
 * Libraries that contain functions which are called via CALLCODE.
 * Linker stage for compiler to insert other contract's addresses (used for libraries).
 * Compiler option to output runtime part of contracts.
 * Compile-time out of bounds check for access to fixed-size arrays by integer constants.
 * Version string includes libevmasm/libethereum's version (contains the optimizer).
 * Bugfix: Accessors for constant public state variables.
 * Bugfix: Propagate exceptions in clone contracts.
 * Bugfix: Empty single-line comments are now treated properly.
 * Bugfix: Properly check the number of indexed arguments for events.
 * Bugfix: Strings in struct constructors.

### 0.1.2 (2015-08-20)

 * Improved commandline interface.
 * Explicit conversion between `bytes` and `string`.
 * Bugfix: Value transfer used in clone contracts.
 * Bugfix: Problem with strings as mapping keys.
 * Bugfix: Prevent usage of some operators.

### 0.1.1 (2015-08-04)

 * Strings can be used as mapping keys.
 * Clone contracts.
 * Mapping members are skipped for structs in memory.
 * Use only a single stack slot for storage references.
 * Improved error message for wrong argument count. (#2456)
 * Bugfix: Fix comparison between `bytesXX` types. (#2087)
 * Bugfix: Do not allow floats for integer literals. (#2078)
 * Bugfix: Some problem with many local variables. (#2478)
 * Bugfix: Correctly initialise `string` and `bytes` state variables.
 * Bugfix: Correctly compute gas requirements for callcode.

### 0.1.0 (2015-07-10)<|MERGE_RESOLUTION|>--- conflicted
+++ resolved
@@ -1,4 +1,3 @@
-<<<<<<< HEAD
 ### 0.6.0 (unreleased)
 
 Breaking changes:
@@ -21,25 +20,17 @@
  * Introduce syntax for array slices and implement them for dynamic calldata arrays.
  * Introduce ``push()`` for dynamic storage arrays. It returns a reference to the newly allocated element, if applicable.
  * Modify ``push(element)`` for dynamic storage arrays such that it does not return the new length anymore.
-=======
+
+
+Compiler Features:
+
+
+Bugfixes:
+
+
 ### 0.5.13 (unreleased)
 
-Language Features:
->>>>>>> 2d150b65
-
-
-Compiler Features:
-
-
-Bugfixes:
-
-
-<<<<<<< HEAD
-### 0.5.12 (unreleased)
-=======
-
 ### 0.5.12 (2019-10-01)
->>>>>>> 2d150b65
 
 Language Features:
  * Type Checker: Allow assignment to external function arguments except for reference types.
