/*
	This file is part of solidity.

	solidity is free software: you can redistribute it and/or modify
	it under the terms of the GNU General Public License as published by
	the Free Software Foundation, either version 3 of the License, or
	(at your option) any later version.

	solidity is distributed in the hope that it will be useful,
	but WITHOUT ANY WARRANTY; without even the implied warranty of
	MERCHANTABILITY or FITNESS FOR A PARTICULAR PURPOSE.  See the
	GNU General Public License for more details.

	You should have received a copy of the GNU General Public License
	along with solidity.  If not, see <http://www.gnu.org/licenses/>.
*/
/**
 * @author Christian <c@ethdev.com>
 * @date 2015
 * Parses and analyses the doc strings.
 * Stores the parsing results in the AST annotations and reports errors.
 */

#include <libsolidity/analysis/DocStringAnalyser.h>

#include <libsolidity/ast/AST.h>
#include <libsolidity/parsing/DocStringParser.h>
#include <liblangutil/ErrorReporter.h>

using namespace std;
using namespace solidity;
using namespace solidity::langutil;
using namespace solidity::frontend;

namespace
{

void copyMissingTags(StructurallyDocumentedAnnotation& _target, set<CallableDeclaration const*> const& _baseFunctions)
{
	if (_baseFunctions.size() != 1)
		return;

	auto& sourceDoc = dynamic_cast<StructurallyDocumentedAnnotation const&>((*_baseFunctions.begin())->annotation());

	set<string> existingTags;

	for (auto const& iterator: _target.docTags)
		existingTags.insert(iterator.first);

	for (auto const& [tag, content]: sourceDoc.docTags)
		if (tag != "inheritdoc" && !existingTags.count(tag))
			_target.docTags.emplace(tag, content);
}

bool parameterNamesEqual(CallableDeclaration const& _a, CallableDeclaration const& _b)
{
	return boost::range::equal(_a.parameters(), _b.parameters(), [](auto const& pa, auto const& pb) { return pa->name() == pb->name(); });
}

}

bool DocStringAnalyser::analyseDocStrings(SourceUnit const& _sourceUnit)
{
	auto errorWatcher = m_errorReporter.errorWatcher();
	_sourceUnit.accept(*this);
	return errorWatcher.ok();
}

bool DocStringAnalyser::visit(ContractDefinition const& _contract)
{
	static set<string> const validTags = set<string>{"author", "title", "dev", "notice"};
	parseDocStrings(_contract, _contract.annotation(), validTags, "contracts");

	return true;
}

bool DocStringAnalyser::visit(FunctionDefinition const& _function)
{
	if (_function.isConstructor())
		handleConstructor(_function, _function, _function.annotation());
	else
		handleCallable(_function, _function, _function.annotation());
	return true;
}

bool DocStringAnalyser::visit(VariableDeclaration const& _variable)
{
	if (_variable.isStateVariable())
	{
		static set<string> const validPublicTags = set<string>{"dev", "notice", "return"};
		static set<string> const validNonPublicTags = set<string>{"dev"};
		if (_variable.isPublic())
			parseDocStrings(_variable, _variable.annotation(), validPublicTags, "public state variables");
		else
<<<<<<< HEAD
			parseDocStrings(_variable, _variable.annotation(), validNonPublicTags, "non-public state variables");
=======
		{
			parseDocStrings(_variable, _variable.annotation(), validPublicTags, "non-public state variables");
			if (_variable.annotation().docTags.count("notice") > 0)
				m_errorReporter.warning(
					7816_error, _variable.documentation()->location(),
					"Documentation tag on non-public state variables will be disallowed in 0.7.0. "
					"You will need to use the @dev tag explicitly."
				);
		}
		if (_variable.annotation().docTags.count("title") > 0 || _variable.annotation().docTags.count("author") > 0)
			m_errorReporter.warning(
				8532_error, _variable.documentation()->location(),
				"Documentation tag @title and @author is only allowed on contract definitions. "
				"It will be disallowed in 0.7.0."
			);

		if (_variable.annotation().docTags.empty())
			copyMissingTags(_variable.annotation(), _variable.annotation().baseFunctions);
>>>>>>> a1c33249
	}
	return false;
}

bool DocStringAnalyser::visit(ModifierDefinition const& _modifier)
{
	handleCallable(_modifier, _modifier, _modifier.annotation());

	return true;
}

bool DocStringAnalyser::visit(EventDefinition const& _event)
{
	handleCallable(_event, _event, _event.annotation());

	return true;
}

void DocStringAnalyser::checkParameters(
	CallableDeclaration const& _callable,
	StructurallyDocumented const& _node,
	StructurallyDocumentedAnnotation& _annotation
)
{
	set<string> validParams;
	for (auto const& p: _callable.parameters())
		validParams.insert(p->name());
	if (_callable.returnParameterList())
		for (auto const& p: _callable.returnParameterList()->parameters())
			validParams.insert(p->name());
	auto paramRange = _annotation.docTags.equal_range("param");
	for (auto i = paramRange.first; i != paramRange.second; ++i)
		if (!validParams.count(i->second.paramName))
			m_errorReporter.docstringParsingError(
				3881_error,
				_node.documentation()->location(),
				"Documented parameter \"" +
				i->second.paramName +
				"\" not found in the parameter list of the function."
			);

}

void DocStringAnalyser::handleConstructor(
	CallableDeclaration const& _callable,
	StructurallyDocumented const& _node,
	StructurallyDocumentedAnnotation& _annotation
)
{
	static set<string> const validTags = set<string>{"author", "dev", "notice", "param"};
	parseDocStrings(_node, _annotation, validTags, "constructor");
	checkParameters(_callable, _node, _annotation);
}

void DocStringAnalyser::handleCallable(
	CallableDeclaration const& _callable,
	StructurallyDocumented const& _node,
	StructurallyDocumentedAnnotation& _annotation
)
{
	static set<string> const validTags = set<string>{"author", "dev", "notice", "return", "param"};
	parseDocStrings(_node, _annotation, validTags, "functions");
	checkParameters(_callable, _node, _annotation);

	if (
		_annotation.docTags.empty() &&
		_callable.annotation().baseFunctions.size() == 1 &&
		parameterNamesEqual(_callable, **_callable.annotation().baseFunctions.begin())
	)
		copyMissingTags(_annotation, _callable.annotation().baseFunctions);

	if (_node.documentation() && _annotation.docTags.count("author") > 0)
		m_errorReporter.warning(
			9843_error, _node.documentation()->location(),
			"Documentation tag @author is only allowed on contract definitions. "
			"It will be disallowed in 0.7.0."
		);
}

void DocStringAnalyser::parseDocStrings(
	StructurallyDocumented const& _node,
	StructurallyDocumentedAnnotation& _annotation,
	set<string> const& _validTags,
	string const& _nodeName
)
{
	DocStringParser parser;
	if (_node.documentation() && !_node.documentation()->text()->empty())
	{
		parser.parse(*_node.documentation()->text(), m_errorReporter);
		_annotation.docTags = parser.tags();
	}

	size_t returnTagsVisited = 0;
	for (auto const& docTag: _annotation.docTags)
	{
		if (!_validTags.count(docTag.first))
			m_errorReporter.docstringParsingError(
				6546_error,
				_node.documentation()->location(),
				"Documentation tag @" + docTag.first + " not valid for " + _nodeName + "."
			);
		else
			if (docTag.first == "return")
			{
				returnTagsVisited++;
				if (auto* varDecl = dynamic_cast<VariableDeclaration const*>(&_node))
				{
					if (!varDecl->isPublic())
						m_errorReporter.docstringParsingError(
							9440_error,
							_node.documentation()->location(),
							"Documentation tag \"@" + docTag.first + "\" is only allowed on public state-variables."
						);
					if (returnTagsVisited > 1)
						m_errorReporter.docstringParsingError(
							5256_error,
							_node.documentation()->location(),
							"Documentation tag \"@" + docTag.first + "\" is only allowed once on state-variables."
						);
				}
				else if (auto* function = dynamic_cast<FunctionDefinition const*>(&_node))
				{
					string content = docTag.second.content;
					string firstWord = content.substr(0, content.find_first_of(" \t"));

					if (returnTagsVisited > function->returnParameters().size())
						m_errorReporter.docstringParsingError(
							2604_error,
							_node.documentation()->location(),
							"Documentation tag \"@" + docTag.first + " " + docTag.second.content + "\"" +
							" exceeds the number of return parameters."
						);
					else
					{
						auto parameter = function->returnParameters().at(returnTagsVisited - 1);
						if (!parameter->name().empty() && parameter->name() != firstWord)
							m_errorReporter.docstringParsingError(
								5856_error,
								_node.documentation()->location(),
								"Documentation tag \"@" + docTag.first + " " + docTag.second.content + "\"" +
								" does not contain the name of its return parameter."
							);
					}
				}
			}
	}
}<|MERGE_RESOLUTION|>--- conflicted
+++ resolved
@@ -92,11 +92,8 @@
 		if (_variable.isPublic())
 			parseDocStrings(_variable, _variable.annotation(), validPublicTags, "public state variables");
 		else
-<<<<<<< HEAD
+		{
 			parseDocStrings(_variable, _variable.annotation(), validNonPublicTags, "non-public state variables");
-=======
-		{
-			parseDocStrings(_variable, _variable.annotation(), validPublicTags, "non-public state variables");
 			if (_variable.annotation().docTags.count("notice") > 0)
 				m_errorReporter.warning(
 					7816_error, _variable.documentation()->location(),
@@ -113,7 +110,6 @@
 
 		if (_variable.annotation().docTags.empty())
 			copyMissingTags(_variable.annotation(), _variable.annotation().baseFunctions);
->>>>>>> a1c33249
 	}
 	return false;
 }
