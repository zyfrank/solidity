/*
	This file is part of solidity.

	solidity is free software: you can redistribute it and/or modify
	it under the terms of the GNU General Public License as published by
	the Free Software Foundation, either version 3 of the License, or
	(at your option) any later version.

	solidity is distributed in the hope that it will be useful,
	but WITHOUT ANY WARRANTY; without even the implied warranty of
	MERCHANTABILITY or FITNESS FOR A PARTICULAR PURPOSE.  See the
	GNU General Public License for more details.

	You should have received a copy of the GNU General Public License
	along with solidity.  If not, see <http://www.gnu.org/licenses/>.
*/
// SPDX-License-Identifier: GPL-3.0
/**
 * Component that translates Solidity code into Yul at statement level and below.
 */

#include <libsolidity/codegen/ir/IRGeneratorForStatements.h>

#include <libsolidity/codegen/ABIFunctions.h>
#include <libsolidity/codegen/ir/IRGenerationContext.h>
#include <libsolidity/codegen/ir/IRLValue.h>
#include <libsolidity/codegen/ir/IRVariable.h>
#include <libsolidity/codegen/YulUtilFunctions.h>
#include <libsolidity/codegen/ABIFunctions.h>
#include <libsolidity/codegen/CompilerUtils.h>
#include <libsolidity/codegen/ReturnInfo.h>
#include <libsolidity/ast/TypeProvider.h>
#include <libsolidity/ast/ASTUtils.h>

#include <libevmasm/GasMeter.h>

#include <libyul/AsmPrinter.h>
#include <libyul/AST.h>
#include <libyul/Dialect.h>
#include <libyul/optimiser/ASTCopier.h>

#include <liblangutil/Exceptions.h>

#include <libsolutil/Whiskers.h>
#include <libsolutil/StringUtils.h>
#include <libsolutil/Keccak256.h>
#include <libsolutil/FunctionSelector.h>
#include <libsolutil/Visitor.h>

#include <boost/range/adaptor/transformed.hpp>

using namespace std;
using namespace solidity;
using namespace solidity::util;
using namespace solidity::frontend;
using namespace std::string_literals;

namespace
{

struct CopyTranslate: public yul::ASTCopier
{
	using ExternalRefsMap = std::map<yul::Identifier const*, InlineAssemblyAnnotation::ExternalIdentifierInfo>;

	CopyTranslate(yul::Dialect const& _dialect, IRGenerationContext& _context, ExternalRefsMap const& _references):
		m_dialect(_dialect), m_context(_context), m_references(_references) {}

	using ASTCopier::operator();

	yul::Expression operator()(yul::Identifier const& _identifier) override
	{
		// The operator() function is only called in lvalue context. In rvalue context,
		// only translate(yul::Identifier) is called.
		if (m_references.count(&_identifier))
			return translateReference(_identifier);
		else
			return ASTCopier::operator()(_identifier);
	}

	yul::YulString translateIdentifier(yul::YulString _name) override
	{
		// Strictly, the dialect used by inline assembly (m_dialect) could be different
		// from the Yul dialect we are compiling to. So we are assuming here that the builtin
		// functions are identical. This should not be a problem for now since everything
		// is EVM anyway.
		if (m_dialect.builtin(_name))
			return _name;
		else
			return yul::YulString{"usr$" + _name.str()};
	}

	yul::Identifier translate(yul::Identifier const& _identifier) override
	{
		if (!m_references.count(&_identifier))
			return ASTCopier::translate(_identifier);

		yul::Expression translated = translateReference(_identifier);
		solAssert(holds_alternative<yul::Identifier>(translated), "");
		return get<yul::Identifier>(std::move(translated));
	}

private:

	/// Translates a reference to a local variable, potentially including
	/// a suffix. Might return a literal, which causes this to be invalid in
	/// lvalue-context.
	yul::Expression translateReference(yul::Identifier const& _identifier)
	{
		auto const& reference = m_references.at(&_identifier);
		auto const varDecl = dynamic_cast<VariableDeclaration const*>(reference.declaration);
		solUnimplementedAssert(varDecl, "");
		string const& suffix = reference.suffix;

		if (suffix.empty() && !varDecl->isStateVariable())
		{
			auto const& var = m_context.localVariable(*varDecl);
			solAssert(var.type().sizeOnStack() == 1, "");

			return yul::Identifier{
				_identifier.location,
				yul::YulString{var.commaSeparatedList()}
			};
		}

		string value;
		if (varDecl->isConstant())
		{
			VariableDeclaration const* variable = rootConstVariableDeclaration(*varDecl);
			solAssert(variable, "");

			if (variable->value()->annotation().type->category() == Type::Category::RationalNumber)
			{
				u256 intValue = dynamic_cast<RationalNumberType const&>(*variable->value()->annotation().type).literalValue(nullptr);
				if (auto const* bytesType = dynamic_cast<FixedBytesType const*>(variable->type()))
					intValue <<= 256 - 8 * bytesType->numBytes();
				else
					solAssert(variable->type()->category() == Type::Category::Integer, "");
				value = intValue.str();
			}
			else if (auto const* literal = dynamic_cast<Literal const*>(variable->value().get()))
			{
				TypePointer type = literal->annotation().type;

				switch (type->category())
				{
				case Type::Category::Bool:
				case Type::Category::Address:
					solAssert(type->category() == variable->annotation().type->category(), "");
					value = toCompactHexWithPrefix(type->literalValue(literal));
					break;
				case Type::Category::StringLiteral:
				{
					auto const& stringLiteral = dynamic_cast<StringLiteralType const&>(*type);
					solAssert(variable->type()->category() == Type::Category::FixedBytes, "");
					unsigned const numBytes = dynamic_cast<FixedBytesType const&>(*variable->type()).numBytes();
					solAssert(stringLiteral.value().size() <= numBytes, "");
					value = formatNumber(u256(h256(stringLiteral.value(), h256::AlignLeft)));
					break;
				}
				default:
					solAssert(false, "");
				}
			}
			else
				solAssert(false, "Invalid constant in inline assembly.");
		}
		else if (varDecl->isStateVariable())
		{
			if (suffix == "slot")
				value = m_context.storageLocationOfStateVariable(*varDecl).first.str();
			else if (suffix == "offset")
				value = to_string(m_context.storageLocationOfStateVariable(*varDecl).second);
			else
				solAssert(false, "");
		}
		else if (varDecl->type()->dataStoredIn(DataLocation::Storage))
		{
			solAssert(suffix == "slot" || suffix == "offset", "");
			solAssert(varDecl->isLocalVariable(), "");
			if (suffix == "slot")
				value = IRVariable{*varDecl}.part("slot").name();
			else if (varDecl->type()->isValueType())
				value = IRVariable{*varDecl}.part("offset").name();
			else
			{
				solAssert(!IRVariable{*varDecl}.hasPart("offset"), "");
				value = "0";
			}
		}
		else if (varDecl->type()->dataStoredIn(DataLocation::CallData))
		{
			solAssert(suffix == "offset" || suffix == "length", "");
			value = IRVariable{*varDecl}.part(suffix).name();
		}
		else
			solAssert(false, "");

		if (isdigit(value.front()))
			return yul::Literal{_identifier.location, yul::LiteralKind::Number, yul::YulString{value}, {}};
		else
			return yul::Identifier{_identifier.location, yul::YulString{value}};
	}


	yul::Dialect const& m_dialect;
	IRGenerationContext& m_context;
	ExternalRefsMap const& m_references;
};

}

string IRGeneratorForStatements::code() const
{
	solAssert(!m_currentLValue, "LValue not reset!");
	return m_code.str();
}

void IRGeneratorForStatements::generate(Block const& _block)
{
	try
	{
		_block.accept(*this);
	}
	catch (langutil::UnimplementedFeatureError const& _error)
	{
		if (!boost::get_error_info<langutil::errinfo_sourceLocation>(_error))
			_error << langutil::errinfo_sourceLocation(m_currentLocation);
		throw _error;
	}
}

void IRGeneratorForStatements::initializeStateVar(VariableDeclaration const& _varDecl)
{
	try
	{
		setLocation(_varDecl);

		solAssert(_varDecl.immutable() || m_context.isStateVariable(_varDecl), "Must be immutable or a state variable.");
		solAssert(!_varDecl.isConstant(), "");
		if (!_varDecl.value())
			return;

		_varDecl.value()->accept(*this);

		Type const* rightIntermediateType = _varDecl.value()->annotation().type->closestTemporaryType(_varDecl.type());
		solAssert(rightIntermediateType, "");
		IRVariable value = convert(*_varDecl.value(), *rightIntermediateType);
		writeToLValue(
			_varDecl.immutable() ?
			IRLValue{*_varDecl.annotation().type, IRLValue::Immutable{&_varDecl}} :
			IRLValue{*_varDecl.annotation().type, IRLValue::Storage{
				util::toCompactHexWithPrefix(m_context.storageLocationOfStateVariable(_varDecl).first),
				m_context.storageLocationOfStateVariable(_varDecl).second
			}},
			value
		);
	}
	catch (langutil::UnimplementedFeatureError const& _error)
	{
		if (!boost::get_error_info<langutil::errinfo_sourceLocation>(_error))
			_error << langutil::errinfo_sourceLocation(m_currentLocation);
		throw _error;
	}
}

void IRGeneratorForStatements::initializeLocalVar(VariableDeclaration const& _varDecl)
{
	try
	{
		setLocation(_varDecl);

		solAssert(m_context.isLocalVariable(_varDecl), "Must be a local variable.");

		auto const* type = _varDecl.type();
		if (dynamic_cast<MappingType const*>(type))
			return;
		else if (auto const* refType = dynamic_cast<ReferenceType const*>(type))
			if (refType->dataStoredIn(DataLocation::Storage) && refType->isPointer())
				return;

		IRVariable zero = zeroValue(*type);
		assign(m_context.localVariable(_varDecl), zero);
	}
	catch (langutil::UnimplementedFeatureError const& _error)
	{
		if (!boost::get_error_info<langutil::errinfo_sourceLocation>(_error))
			_error << langutil::errinfo_sourceLocation(m_currentLocation);
		throw _error;
	}
}

IRVariable IRGeneratorForStatements::evaluateExpression(Expression const& _expression, Type const& _targetType)
{
	try
	{
		setLocation(_expression);

		_expression.accept(*this);
		IRVariable variable{m_context.newYulVariable(), _targetType};
		define(variable, _expression);
		return variable;
	}
	catch (langutil::UnimplementedFeatureError const& _error)
	{
		if (!boost::get_error_info<langutil::errinfo_sourceLocation>(_error))
			_error << langutil::errinfo_sourceLocation(m_currentLocation);
		throw _error;
	}
}

string IRGeneratorForStatements::constantValueFunction(VariableDeclaration const& _constant)
{
	try
	{
		setLocation(_constant);

		string functionName = IRNames::constantValueFunction(_constant);
		return m_context.functionCollector().createFunction(functionName, [&] {
			Whiskers templ(R"(
				function <functionName>() -> <ret> {
					<code>
					<ret> := <value>
				}
			)");
			templ("functionName", functionName);
			IRGeneratorForStatements generator(m_context, m_utils);
			solAssert(_constant.value(), "");
			Type const& constantType = *_constant.type();
			templ("value", generator.evaluateExpression(*_constant.value(), constantType).commaSeparatedList());
			templ("code", generator.code());
			templ("ret", IRVariable("ret", constantType).commaSeparatedList());

			return templ.render();
		});
	}
	catch (langutil::UnimplementedFeatureError const& _error)
	{
		if (!boost::get_error_info<langutil::errinfo_sourceLocation>(_error))
			_error << langutil::errinfo_sourceLocation(m_currentLocation);
		throw _error;
	}
}

void IRGeneratorForStatements::endVisit(VariableDeclarationStatement const& _varDeclStatement)
{
	setLocation(_varDeclStatement);

	if (Expression const* expression = _varDeclStatement.initialValue())
	{
		if (_varDeclStatement.declarations().size() > 1)
		{
			auto const* tupleType = dynamic_cast<TupleType const*>(expression->annotation().type);
			solAssert(tupleType, "Expected expression of tuple type.");
			solAssert(_varDeclStatement.declarations().size() == tupleType->components().size(), "Invalid number of tuple components.");
			for (size_t i = 0; i < _varDeclStatement.declarations().size(); ++i)
				if (auto const& decl = _varDeclStatement.declarations()[i])
				{
					solAssert(tupleType->components()[i], "");
					define(m_context.addLocalVariable(*decl), IRVariable(*expression).tupleComponent(i));
				}
		}
		else
		{
			VariableDeclaration const& varDecl = *_varDeclStatement.declarations().front();
			define(m_context.addLocalVariable(varDecl), *expression);
		}
	}
	else
		for (auto const& decl: _varDeclStatement.declarations())
			if (decl)
			{
				declare(m_context.addLocalVariable(*decl));
				initializeLocalVar(*decl);
			}
}

bool IRGeneratorForStatements::visit(Conditional const& _conditional)
{
	_conditional.condition().accept(*this);

	setLocation(_conditional);

	string condition = expressionAsType(_conditional.condition(), *TypeProvider::boolean());
	declare(_conditional);

	m_code << "switch " << condition << "\n" "case 0 {\n";

	_conditional.falseExpression().accept(*this);
	setLocation(_conditional);

	assign(_conditional, _conditional.falseExpression());
	m_code << "}\n" "default {\n";

	_conditional.trueExpression().accept(*this);
	setLocation(_conditional);

	assign(_conditional, _conditional.trueExpression());
	m_code << "}\n";

	return false;
}

bool IRGeneratorForStatements::visit(Assignment const& _assignment)
{
	_assignment.rightHandSide().accept(*this);
	setLocation(_assignment);

	Token assignmentOperator = _assignment.assignmentOperator();
	Token binaryOperator =
		assignmentOperator == Token::Assign ?
		assignmentOperator :
		TokenTraits::AssignmentToBinaryOp(assignmentOperator);

	Type const* rightIntermediateType =
		TokenTraits::isShiftOp(binaryOperator) ?
		type(_assignment.rightHandSide()).mobileType() :
		type(_assignment.rightHandSide()).closestTemporaryType(
			&type(_assignment.leftHandSide())
		);
	solAssert(rightIntermediateType, "");
	IRVariable value = convert(_assignment.rightHandSide(), *rightIntermediateType);
	_assignment.leftHandSide().accept(*this);
	solAssert(!!m_currentLValue, "LValue not retrieved.");
	setLocation(_assignment);

	if (assignmentOperator != Token::Assign)
	{
		solAssert(type(_assignment.leftHandSide()).isValueType(), "Compound operators only available for value types.");
		solAssert(rightIntermediateType->isValueType(), "Compound operators only available for value types.");
		IRVariable leftIntermediate = readFromLValue(*m_currentLValue);
		solAssert(binaryOperator != Token::Exp, "");
		if (TokenTraits::isShiftOp(binaryOperator))
		{
			solAssert(type(_assignment) == leftIntermediate.type(), "");
			solAssert(type(_assignment) == type(_assignment.leftHandSide()), "");
			define(_assignment) << shiftOperation(binaryOperator, leftIntermediate, value) << "\n";

			writeToLValue(*m_currentLValue, IRVariable(_assignment));
			m_currentLValue.reset();
			return false;
		}
		else
		{
			solAssert(type(_assignment.leftHandSide()) == *rightIntermediateType, "");
			m_code << value.name() << " := " << binaryOperation(
				binaryOperator,
				*rightIntermediateType,
				leftIntermediate.name(),
				value.name()
			);
		}
	}

	writeToLValue(*m_currentLValue, value);

	if (
		m_currentLValue->type.category() != Type::Category::Struct &&
		m_currentLValue->type.category() != Type::Category::Array &&
		*_assignment.annotation().type != *TypeProvider::emptyTuple()
	)
		define(_assignment, value);
	m_currentLValue.reset();

	return false;
}

bool IRGeneratorForStatements::visit(TupleExpression const& _tuple)
{
	setLocation(_tuple);

	if (_tuple.isInlineArray())
	{
		auto const& arrayType = dynamic_cast<ArrayType const&>(*_tuple.annotation().type);
		solAssert(!arrayType.isDynamicallySized(), "Cannot create dynamically sized inline array.");
		define(_tuple) <<
			m_utils.allocateMemoryArrayFunction(arrayType) <<
			"(" <<
			_tuple.components().size() <<
			")\n";

		string mpos = IRVariable(_tuple).part("mpos").name();
		Type const& baseType = *arrayType.baseType();
		for (size_t i = 0; i < _tuple.components().size(); i++)
		{
			Expression const& component = *_tuple.components()[i];
			component.accept(*this);
			setLocation(_tuple);
			IRVariable converted = convert(component, baseType);
			m_code <<
				m_utils.writeToMemoryFunction(baseType) <<
				"(" <<
				("add(" + mpos + ", " + to_string(i * arrayType.memoryStride()) + ")") <<
				", " <<
				converted.commaSeparatedList() <<
				")\n";
		}
	}
	else
	{
		bool willBeWrittenTo = _tuple.annotation().willBeWrittenTo;
		if (willBeWrittenTo)
			solAssert(!m_currentLValue, "");
		if (_tuple.components().size() == 1)
		{
			solAssert(_tuple.components().front(), "");
			_tuple.components().front()->accept(*this);
			setLocation(_tuple);
			if (willBeWrittenTo)
				solAssert(!!m_currentLValue, "");
			else
				define(_tuple, *_tuple.components().front());
		}
		else
		{
			vector<optional<IRLValue>> lvalues;
			for (size_t i = 0; i < _tuple.components().size(); ++i)
				if (auto const& component = _tuple.components()[i])
				{
					component->accept(*this);
					setLocation(_tuple);
					if (willBeWrittenTo)
					{
						solAssert(!!m_currentLValue, "");
						lvalues.emplace_back(std::move(m_currentLValue));
						m_currentLValue.reset();
					}
					else
						define(IRVariable(_tuple).tupleComponent(i), *component);
				}
				else if (willBeWrittenTo)
					lvalues.emplace_back();

			if (_tuple.annotation().willBeWrittenTo)
				m_currentLValue.emplace(IRLValue{
					*_tuple.annotation().type,
					IRLValue::Tuple{std::move(lvalues)}
				});
		}
	}
	return false;
}

bool IRGeneratorForStatements::visit(Block const& _block)
{
	if (_block.unchecked())
	{
		solAssert(m_context.arithmetic() == Arithmetic::Checked, "");
		m_context.setArithmetic(Arithmetic::Wrapping);
	}
	return true;
}

void IRGeneratorForStatements::endVisit(Block const& _block)
{
	if (_block.unchecked())
	{
		solAssert(m_context.arithmetic() == Arithmetic::Wrapping, "");
		m_context.setArithmetic(Arithmetic::Checked);
	}
}

bool IRGeneratorForStatements::visit(IfStatement const& _ifStatement)
{
	_ifStatement.condition().accept(*this);
	setLocation(_ifStatement);
	string condition = expressionAsType(_ifStatement.condition(), *TypeProvider::boolean());

	if (_ifStatement.falseStatement())
	{
		m_code << "switch " << condition << "\n" "case 0 {\n";
		_ifStatement.falseStatement()->accept(*this);
		setLocation(_ifStatement);
		m_code << "}\n" "default {\n";
	}
	else
		m_code << "if " << condition << " {\n";
	_ifStatement.trueStatement().accept(*this);
	setLocation(_ifStatement);
	m_code << "}\n";

	return false;
}

bool IRGeneratorForStatements::visit(ForStatement const& _forStatement)
{
	setLocation(_forStatement);
	generateLoop(
		_forStatement.body(),
		_forStatement.condition(),
		_forStatement.initializationExpression(),
		_forStatement.loopExpression()
	);

	return false;
}

bool IRGeneratorForStatements::visit(WhileStatement const& _whileStatement)
{
	setLocation(_whileStatement);
	generateLoop(
		_whileStatement.body(),
		&_whileStatement.condition(),
		nullptr,
		nullptr,
		_whileStatement.isDoWhile()
	);

	return false;
}

bool IRGeneratorForStatements::visit(Continue const& _continue)
{
	setLocation(_continue);
	m_code << "continue\n";
	return false;
}

bool IRGeneratorForStatements::visit(Break const& _break)
{
	setLocation(_break);
	m_code << "break\n";
	return false;
}

void IRGeneratorForStatements::endVisit(Return const& _return)
{
	setLocation(_return);
	if (Expression const* value = _return.expression())
	{
		solAssert(_return.annotation().functionReturnParameters, "Invalid return parameters pointer.");
		vector<ASTPointer<VariableDeclaration>> const& returnParameters =
			_return.annotation().functionReturnParameters->parameters();
		if (returnParameters.size() > 1)
			for (size_t i = 0; i < returnParameters.size(); ++i)
				assign(m_context.localVariable(*returnParameters[i]), IRVariable(*value).tupleComponent(i));
		else if (returnParameters.size() == 1)
			assign(m_context.localVariable(*returnParameters.front()), *value);
	}
	m_code << "leave\n";
}

void IRGeneratorForStatements::endVisit(UnaryOperation const& _unaryOperation)
{
	setLocation(_unaryOperation);
	Type const& resultType = type(_unaryOperation);
	Token const op = _unaryOperation.getOperator();

	if (op == Token::Delete)
	{
		solAssert(!!m_currentLValue, "LValue not retrieved.");
		std::visit(
			util::GenericVisitor{
				[&](IRLValue::Storage const& _storage) {
					m_code <<
						m_utils.storageSetToZeroFunction(m_currentLValue->type) <<
						"(" <<
						_storage.slot <<
						", " <<
						_storage.offsetString() <<
						")\n";
					m_currentLValue.reset();
				},
				[&](auto const&) {
					IRVariable zeroValue(m_context.newYulVariable(), m_currentLValue->type);
					define(zeroValue) << m_utils.zeroValueFunction(m_currentLValue->type) << "()\n";
					writeToLValue(*m_currentLValue, zeroValue);
					m_currentLValue.reset();
				}
			},
			m_currentLValue->kind
		);
	}
	else if (resultType.category() == Type::Category::RationalNumber)
		define(_unaryOperation) << formatNumber(resultType.literalValue(nullptr)) << "\n";
	else if (resultType.category() == Type::Category::Integer)
	{
		solAssert(resultType == type(_unaryOperation.subExpression()), "Result type doesn't match!");

		if (op == Token::Inc || op == Token::Dec)
		{
			solAssert(!!m_currentLValue, "LValue not retrieved.");
			IRVariable modifiedValue(m_context.newYulVariable(), resultType);
			IRVariable originalValue = readFromLValue(*m_currentLValue);

			define(modifiedValue) <<
				(op == Token::Inc ?
					m_utils.incrementCheckedFunction(resultType) :
					m_utils.decrementCheckedFunction(resultType)
				) <<
				"(" <<
				originalValue.name() <<
				")\n";
			writeToLValue(*m_currentLValue, modifiedValue);
			m_currentLValue.reset();

			define(_unaryOperation, _unaryOperation.isPrefixOperation() ? modifiedValue : originalValue);
		}
		else if (op == Token::BitNot)
			appendSimpleUnaryOperation(_unaryOperation, _unaryOperation.subExpression());
		else if (op == Token::Add)
			// According to SyntaxChecker...
			solAssert(false, "Use of unary + is disallowed.");
		else if (op == Token::Sub)
		{
			IntegerType const& intType = *dynamic_cast<IntegerType const*>(&resultType);
			define(_unaryOperation) << (
				m_context.arithmetic() == Arithmetic::Checked ?
				m_utils.negateNumberCheckedFunction(intType) :
				m_utils.negateNumberWrappingFunction(intType)
			) << "(" << IRVariable(_unaryOperation.subExpression()).name() << ")\n";
		}
		else
			solUnimplementedAssert(false, "Unary operator not yet implemented");
	}
	else if (resultType.category() == Type::Category::FixedBytes)
	{
		solAssert(op == Token::BitNot, "Only bitwise negation is allowed for FixedBytes");
		solAssert(resultType == type(_unaryOperation.subExpression()), "Result type doesn't match!");
		appendSimpleUnaryOperation(_unaryOperation, _unaryOperation.subExpression());
	}
	else if (resultType.category() == Type::Category::Bool)
	{
		solAssert(
			op != Token::BitNot,
			"Bitwise Negation can't be done on bool!"
		);

		appendSimpleUnaryOperation(_unaryOperation, _unaryOperation.subExpression());
	}
	else
		solUnimplementedAssert(false, "Unary operator not yet implemented");
}

bool IRGeneratorForStatements::visit(BinaryOperation const& _binOp)
{
	setLocation(_binOp);

	solAssert(!!_binOp.annotation().commonType, "");
	TypePointer commonType = _binOp.annotation().commonType;
	langutil::Token op = _binOp.getOperator();

	if (op == Token::And || op == Token::Or)
	{
		// This can short-circuit!
		appendAndOrOperatorCode(_binOp);
		return false;
	}

	if (commonType->category() == Type::Category::RationalNumber)
	{
		define(_binOp) << toCompactHexWithPrefix(commonType->literalValue(nullptr)) << "\n";
		return false; // skip sub-expressions
	}

	_binOp.leftExpression().accept(*this);
	_binOp.rightExpression().accept(*this);
	setLocation(_binOp);

	if (TokenTraits::isCompareOp(op))
	{
		if (auto type = dynamic_cast<FunctionType const*>(commonType))
		{
			solAssert(op == Token::Equal || op == Token::NotEqual, "Invalid function pointer comparison!");
			solAssert(type->kind() != FunctionType::Kind::External, "External function comparison not allowed!");
		}

		solAssert(commonType->isValueType(), "");
		bool isSigned = false;
		if (auto type = dynamic_cast<IntegerType const*>(commonType))
			isSigned = type->isSigned();

		string args =
			expressionAsType(_binOp.leftExpression(), *commonType, true) +
			", " +
			expressionAsType(_binOp.rightExpression(), *commonType, true);

		string expr;
		if (op == Token::Equal)
			expr = "eq(" + move(args) + ")";
		else if (op == Token::NotEqual)
			expr = "iszero(eq(" + move(args) + "))";
		else if (op == Token::GreaterThanOrEqual)
			expr = "iszero(" + string(isSigned ? "slt(" : "lt(") + move(args) + "))";
		else if (op == Token::LessThanOrEqual)
			expr = "iszero(" + string(isSigned ? "sgt(" : "gt(") + move(args) + "))";
		else if (op == Token::GreaterThan)
			expr = (isSigned ? "sgt(" : "gt(") + move(args) + ")";
		else if (op == Token::LessThan)
			expr = (isSigned ? "slt(" : "lt(") + move(args) + ")";
		else
			solAssert(false, "Unknown comparison operator.");
		define(_binOp) << expr << "\n";
	}
	else if (op == Token::Exp)
	{
		IRVariable left = convert(_binOp.leftExpression(), *commonType);
		IRVariable right = convert(_binOp.rightExpression(), *type(_binOp.rightExpression()).mobileType());

		if (auto rationalNumberType = dynamic_cast<RationalNumberType const*>(_binOp.leftExpression().annotation().type))
		{
			solAssert(rationalNumberType->integerType(), "Invalid literal as the base for exponentiation.");
			solAssert(dynamic_cast<IntegerType const*>(commonType), "");

			define(_binOp) << m_utils.overflowCheckedIntLiteralExpFunction(
				*rationalNumberType,
				dynamic_cast<IntegerType const&>(right.type()),
				dynamic_cast<IntegerType const&>(*commonType)
			) << "(" << right.name() << ")\n";
		}
		else
			define(_binOp) << m_utils.overflowCheckedIntExpFunction(
				dynamic_cast<IntegerType const&>(left.type()),
				dynamic_cast<IntegerType const&>(right.type())
			) << "(" << left.name() << ", " << right.name() << ")\n";

	}
	else if (TokenTraits::isShiftOp(op))
	{
		IRVariable left = convert(_binOp.leftExpression(), *commonType);
		IRVariable right = convert(_binOp.rightExpression(), *type(_binOp.rightExpression()).mobileType());
		define(_binOp) << shiftOperation(_binOp.getOperator(), left, right) << "\n";
	}
	else
	{
		string left = expressionAsType(_binOp.leftExpression(), *commonType);
		string right = expressionAsType(_binOp.rightExpression(), *commonType);
		define(_binOp) << binaryOperation(_binOp.getOperator(), *commonType, left, right) << "\n";
	}
	return false;
}

void IRGeneratorForStatements::endVisit(FunctionCall const& _functionCall)
{
	setLocation(_functionCall);
	auto functionCallKind = *_functionCall.annotation().kind;

	if (functionCallKind == FunctionCallKind::TypeConversion)
	{
		solAssert(
			_functionCall.expression().annotation().type->category() == Type::Category::TypeType,
			"Expected category to be TypeType"
		);
		solAssert(_functionCall.arguments().size() == 1, "Expected one argument for type conversion");
		define(_functionCall, *_functionCall.arguments().front());
		return;
	}

	FunctionTypePointer functionType = nullptr;
	if (functionCallKind == FunctionCallKind::StructConstructorCall)
	{
		auto const& type = dynamic_cast<TypeType const&>(*_functionCall.expression().annotation().type);
		auto const& structType = dynamic_cast<StructType const&>(*type.actualType());
		functionType = structType.constructorType();
	}
	else
		functionType = dynamic_cast<FunctionType const*>(_functionCall.expression().annotation().type);

	TypePointers parameterTypes = functionType->parameterTypes();

	vector<ASTPointer<Expression const>> const& arguments = _functionCall.sortedArguments();

	if (functionCallKind == FunctionCallKind::StructConstructorCall)
	{
		TypeType const& type = dynamic_cast<TypeType const&>(*_functionCall.expression().annotation().type);
		auto const& structType = dynamic_cast<StructType const&>(*type.actualType());

		define(_functionCall) << m_utils.allocateMemoryStructFunction(structType) << "()\n";

		MemberList::MemberMap members = structType.nativeMembers(nullptr);

		solAssert(members.size() == arguments.size(), "Struct parameter mismatch.");

		for (size_t i = 0; i < arguments.size(); i++)
		{
			IRVariable converted = convert(*arguments[i], *parameterTypes[i]);
			m_code <<
				m_utils.writeToMemoryFunction(*functionType->parameterTypes()[i]) <<
				"(add(" <<
				IRVariable(_functionCall).part("mpos").name() <<
				", " <<
				structType.memoryOffsetOfMember(members[i].name) <<
				"), " <<
				converted.commaSeparatedList() <<
				")\n";
		}

		return;
	}

	auto memberAccess = dynamic_cast<MemberAccess const*>(&_functionCall.expression());
	if (memberAccess)
	{
		if (auto expressionType = dynamic_cast<TypeType const*>(memberAccess->expression().annotation().type))
		{
			solAssert(!functionType->bound(), "");
			if (auto contractType = dynamic_cast<ContractType const*>(expressionType->actualType()))
				if (contractType->contractDefinition().isLibrary())
					solAssert(functionType->kind() == FunctionType::Kind::Internal || functionType->kind() == FunctionType::Kind::DelegateCall, "");
		}
	}

	switch (functionType->kind())
	{
	case FunctionType::Kind::Declaration:
		solAssert(false, "Attempted to generate code for calling a function definition.");
		break;
	case FunctionType::Kind::Internal:
	{
		auto identifier = dynamic_cast<Identifier const*>(&_functionCall.expression());
		FunctionDefinition const* functionDef = IRHelpers::referencedFunctionDeclaration(_functionCall.expression());

		if (functionDef)
		{
			solAssert(memberAccess || identifier, "");
			solAssert(functionType->declaration() == *functionDef, "");

			if (identifier)
			{
				solAssert(*identifier->annotation().requiredLookup == VirtualLookup::Virtual, "");
				functionDef = &functionDef->resolveVirtual(m_context.mostDerivedContract());
			}
			else if (auto typeType = dynamic_cast<TypeType const*>(memberAccess->expression().annotation().type))
				if (
					auto contractType = dynamic_cast<ContractType const*>(typeType->actualType());
					contractType->isSuper()
				)
				{
					ContractDefinition const* super = contractType->contractDefinition().superContract(m_context.mostDerivedContract());
					solAssert(super, "Super contract not available.");
					solAssert(*memberAccess->annotation().requiredLookup == VirtualLookup::Super, "");
					functionDef = &functionDef->resolveVirtual(m_context.mostDerivedContract(), super);
				}

			solAssert(functionDef && functionDef->isImplemented(), "");
			solAssert(
				functionDef->parameters().size() == arguments.size() + (functionType->bound() ? 1 : 0),
				""
			);
		}

		solAssert(!functionType->takesArbitraryParameters(), "");

		vector<string> args;
		if (functionType->bound())
			args += IRVariable(_functionCall.expression()).part("self").stackSlots();

		for (size_t i = 0; i < arguments.size(); ++i)
			args += convert(*arguments[i], *parameterTypes[i]).stackSlots();

		if (functionDef)
			define(_functionCall) <<
				m_context.enqueueFunctionForCodeGeneration(*functionDef) <<
				"(" <<
				joinHumanReadable(args) <<
				")\n";
		else
		{
			YulArity arity = YulArity::fromType(*functionType);
			m_context.internalFunctionCalledThroughDispatch(arity);

			define(_functionCall) <<
				IRNames::internalDispatch(arity) <<
				"(" <<
				IRVariable(_functionCall.expression()).part("functionIdentifier").name() <<
				joinHumanReadablePrefixed(args) <<
				")\n";
		}
		break;
	}
	case FunctionType::Kind::External:
	case FunctionType::Kind::DelegateCall:
		appendExternalFunctionCall(_functionCall, arguments);
		break;
	case FunctionType::Kind::BareCall:
	case FunctionType::Kind::BareDelegateCall:
	case FunctionType::Kind::BareStaticCall:
		appendBareCall(_functionCall, arguments);
		break;
	case FunctionType::Kind::BareCallCode:
		solAssert(false, "Callcode has been removed.");
	case FunctionType::Kind::Event:
	{
		auto const& event = dynamic_cast<EventDefinition const&>(functionType->declaration());
		TypePointers paramTypes = functionType->parameterTypes();
		ABIFunctions abi(m_context.evmVersion(), m_context.revertStrings(), m_context.functionCollector());

		vector<IRVariable> indexedArgs;
		vector<string> nonIndexedArgs;
		TypePointers nonIndexedArgTypes;
		TypePointers nonIndexedParamTypes;
		if (!event.isAnonymous())
			define(indexedArgs.emplace_back(m_context.newYulVariable(), *TypeProvider::uint256())) <<
				formatNumber(u256(h256::Arith(keccak256(functionType->externalSignature())))) << "\n";
		for (size_t i = 0; i < event.parameters().size(); ++i)
		{
			Expression const& arg = *arguments[i];
			if (event.parameters()[i]->isIndexed())
			{
				string value;
				if (auto const& referenceType = dynamic_cast<ReferenceType const*>(paramTypes[i]))
					define(indexedArgs.emplace_back(m_context.newYulVariable(), *TypeProvider::uint256())) <<
						m_utils.packedHashFunction({arg.annotation().type}, {referenceType}) <<
						"(" <<
						IRVariable(arg).commaSeparatedList() <<
						")\n";
				else if (auto functionType = dynamic_cast<FunctionType const*>(paramTypes[i]))
				{
					solAssert(
						IRVariable(arg).type() == *functionType &&
						functionType->kind() == FunctionType::Kind::External &&
						!functionType->bound(),
						""
					);
					define(indexedArgs.emplace_back(m_context.newYulVariable(), *TypeProvider::fixedBytes(32))) <<
						m_utils.combineExternalFunctionIdFunction() <<
						"(" <<
						IRVariable(arg).commaSeparatedList() <<
						")\n";
				}
				else
					indexedArgs.emplace_back(convert(arg, *paramTypes[i]));
			}
			else
			{
				nonIndexedArgs += IRVariable(arg).stackSlots();
				nonIndexedArgTypes.push_back(arg.annotation().type);
				nonIndexedParamTypes.push_back(paramTypes[i]);
			}
		}
		solAssert(indexedArgs.size() <= 4, "Too many indexed arguments.");
		Whiskers templ(R"({
			let <pos> := <freeMemory>
			let <end> := <encode>(<pos> <nonIndexedArgs>)
			<log>(<pos>, sub(<end>, <pos>) <indexedArgs>)
		})");
		templ("pos", m_context.newYulVariable());
		templ("end", m_context.newYulVariable());
		templ("freeMemory", freeMemory());
		templ("encode", abi.tupleEncoder(nonIndexedArgTypes, nonIndexedParamTypes));
		templ("nonIndexedArgs", joinHumanReadablePrefixed(nonIndexedArgs));
		templ("log", "log" + to_string(indexedArgs.size()));
		templ("indexedArgs", joinHumanReadablePrefixed(indexedArgs | boost::adaptors::transformed([&](auto const& _arg) {
			return _arg.commaSeparatedList();
		})));
		m_code << templ.render();
		break;
	}
	case FunctionType::Kind::Assert:
	case FunctionType::Kind::Require:
	{
		solAssert(arguments.size() > 0, "Expected at least one parameter for require/assert");
		solAssert(arguments.size() <= 2, "Expected no more than two parameters for require/assert");

		Type const* messageArgumentType = arguments.size() > 1 ? arguments[1]->annotation().type : nullptr;
		string requireOrAssertFunction = m_utils.requireOrAssertFunction(
			functionType->kind() == FunctionType::Kind::Assert,
			messageArgumentType
		);

		m_code << move(requireOrAssertFunction) << "(" << IRVariable(*arguments[0]).name();
		if (messageArgumentType && messageArgumentType->sizeOnStack() > 0)
			m_code << ", " << IRVariable(*arguments[1]).commaSeparatedList();
		m_code << ")\n";

		break;
	}
	case FunctionType::Kind::ABIEncode:
	case FunctionType::Kind::ABIEncodePacked:
	case FunctionType::Kind::ABIEncodeWithSelector:
	case FunctionType::Kind::ABIEncodeWithSignature:
	{
		bool const isPacked = functionType->kind() == FunctionType::Kind::ABIEncodePacked;
		solAssert(functionType->padArguments() != isPacked, "");
		bool const hasSelectorOrSignature =
			functionType->kind() == FunctionType::Kind::ABIEncodeWithSelector ||
			functionType->kind() == FunctionType::Kind::ABIEncodeWithSignature;

		TypePointers argumentTypes;
		TypePointers targetTypes;
		vector<string> argumentVars;
		for (size_t i = 0; i < arguments.size(); ++i)
		{
			// ignore selector
			if (hasSelectorOrSignature && i == 0)
				continue;
			argumentTypes.emplace_back(&type(*arguments[i]));
			targetTypes.emplace_back(type(*arguments[i]).fullEncodingType(false, true, isPacked));
			argumentVars += IRVariable(*arguments[i]).stackSlots();
		}

		string selector;
		if (functionType->kind() == FunctionType::Kind::ABIEncodeWithSignature)
		{
			// hash the signature
			Type const& selectorType = type(*arguments.front());
			if (auto const* stringType = dynamic_cast<StringLiteralType const*>(&selectorType))
				selector = formatNumber(util::selectorFromSignature(stringType->value()));
			else
			{
				// Used to reset the free memory pointer later.
				string freeMemoryPre = m_context.newYulVariable();
				m_code << "let " << freeMemoryPre << " := " << freeMemory() << "\n";
				IRVariable array = convert(*arguments[0], *TypeProvider::bytesMemory());
				IRVariable hashVariable(m_context.newYulVariable(), *TypeProvider::fixedBytes(32));

				define(hashVariable) <<
					"keccak256(" <<
					m_utils.arrayDataAreaFunction(*TypeProvider::bytesMemory()) <<
					"(" <<
					array.commaSeparatedList() <<
					"), " <<
					m_utils.arrayLengthFunction(*TypeProvider::bytesMemory()) <<
					"(" <<
					array.commaSeparatedList() <<
					"))\n";
				IRVariable selectorVariable(m_context.newYulVariable(), *TypeProvider::fixedBytes(4));
				define(selectorVariable, hashVariable);
				m_code << "mstore(" << to_string(CompilerUtils::freeMemoryPointer) << ", " << freeMemoryPre << ")\n";
			}
		}
		else if (functionType->kind() == FunctionType::Kind::ABIEncodeWithSelector)
			selector = convert(*arguments.front(), *TypeProvider::fixedBytes(4)).name();

		Whiskers templ(R"(
			let <data> := <allocateTemporary>()
			let <mpos> := add(<data>, 0x20)
			<?+selector>
				mstore(<mpos>, <selector>)
				<mpos> := add(<mpos>, 4)
			</+selector>
			let <mend> := <encode>(<mpos><arguments>)
			mstore(<data>, sub(<mend>, add(<data>, 0x20)))
			mstore(<freeMemPtr>, <roundUp>(<mend>))
		)");
		templ("data", IRVariable(_functionCall).part("mpos").name());
		templ("allocateTemporary", m_utils.allocationTemporaryMemoryFunction());
		templ("mpos", m_context.newYulVariable());
		templ("mend", m_context.newYulVariable());
		templ("selector", selector);
		templ("encode",
			isPacked ?
			m_context.abiFunctions().tupleEncoderPacked(argumentTypes, targetTypes) :
			m_context.abiFunctions().tupleEncoder(argumentTypes, targetTypes, false)
		);
		templ("arguments", joinHumanReadablePrefixed(argumentVars));
		templ("freeMemPtr", to_string(CompilerUtils::freeMemoryPointer));
		templ("roundUp", m_utils.roundUpFunction());

		m_code << templ.render();
		break;
	}
	case FunctionType::Kind::ABIDecode:
	{
		Whiskers templ(R"(
			<?+retVars>let <retVars> := </+retVars> <abiDecode>(<offset>, add(<offset>, <length>))
		)");

		TypePointer firstArgType = arguments.front()->annotation().type;
		TypePointers targetTypes;

		if (TupleType const* targetTupleType = dynamic_cast<TupleType const*>(_functionCall.annotation().type))
			targetTypes = targetTupleType->components();
		else
			targetTypes = TypePointers{_functionCall.annotation().type};

		if (
			auto referenceType = dynamic_cast<ReferenceType const*>(firstArgType);
			referenceType && referenceType->dataStoredIn(DataLocation::CallData)
			)
		{
			solAssert(referenceType->isImplicitlyConvertibleTo(*TypeProvider::bytesCalldata()), "");
			IRVariable var = convert(*arguments[0], *TypeProvider::bytesCalldata());
			templ("abiDecode", m_context.abiFunctions().tupleDecoder(targetTypes, false));
			templ("offset", var.part("offset").name());
			templ("length", var.part("length").name());
		}
		else
		{
			IRVariable var = convert(*arguments[0], *TypeProvider::bytesMemory());
			templ("abiDecode", m_context.abiFunctions().tupleDecoder(targetTypes, true));
			templ("offset", "add(" + var.part("mpos").name() + ", 32)");
			templ("length",
				m_utils.arrayLengthFunction(*TypeProvider::bytesMemory()) + "(" + var.part("mpos").name() + ")"
			);
		}
		templ("retVars", IRVariable(_functionCall).commaSeparatedList());

		m_code << templ.render();
		break;
	}
	case FunctionType::Kind::Revert:
	{
		solAssert(arguments.size() == parameterTypes.size(), "");
		if (arguments.empty())
			m_code << "revert(0, 0)\n";
		else
		{
			solAssert(arguments.size() == 1, "");

			if (m_context.revertStrings() == RevertStrings::Strip)
				m_code << "revert(0, 0)\n";
			else
			{
				solAssert(type(*arguments.front()).isImplicitlyConvertibleTo(*TypeProvider::stringMemory()),"");

				Whiskers templ(R"({
					let <pos> := <allocateTemporary>()
					mstore(<pos>, <hash>)
					let <end> := <encode>(add(<pos>, 4) <argumentVars>)
					revert(<pos>, sub(<end>, <pos>))
				})");
				templ("pos", m_context.newYulVariable());
				templ("end", m_context.newYulVariable());
				templ("hash", util::selectorFromSignature("Error(string)").str());
				templ("allocateTemporary", m_utils.allocationTemporaryMemoryFunction());
				templ(
					"argumentVars",
					joinHumanReadablePrefixed(IRVariable{*arguments.front()}.stackSlots())
				);
				templ("encode", m_context.abiFunctions().tupleEncoder(
					{&type(*arguments.front())},
					{TypeProvider::stringMemory()}
				));

				m_code << templ.render();
			}
		}

		break;
	}
	// Array creation using new
	case FunctionType::Kind::ObjectCreation:
	{
		ArrayType const& arrayType = dynamic_cast<ArrayType const&>(*_functionCall.annotation().type);
		solAssert(arguments.size() == 1, "");

		IRVariable value = convert(*arguments[0], *TypeProvider::uint256());
		define(_functionCall) <<
			m_utils.allocateAndInitializeMemoryArrayFunction(arrayType) <<
			"(" <<
			value.commaSeparatedList() <<
			")\n";
		break;
	}
	case FunctionType::Kind::KECCAK256:
	{
		solAssert(arguments.size() == 1, "");

		ArrayType const* arrayType = TypeProvider::bytesMemory();

		if (auto const* stringLiteral = dynamic_cast<StringLiteralType const*>(arguments.front()->annotation().type))
		{
			// Optimization: Compute keccak256 on string literals at compile-time.
			define(_functionCall) <<
				("0x" + keccak256(stringLiteral->value()).hex()) <<
				"\n";
		}
		else
		{
			auto array = convert(*arguments[0], *arrayType);

			define(_functionCall) <<
				"keccak256(" <<
				m_utils.arrayDataAreaFunction(*arrayType) <<
				"(" <<
				array.commaSeparatedList() <<
				"), " <<
				m_utils.arrayLengthFunction(*arrayType) <<
				"(" <<
				array.commaSeparatedList() <<
				"))\n";
		}
		break;
	}
	case FunctionType::Kind::ArrayPop:
	{
		auto const& memberAccessExpression = dynamic_cast<MemberAccess const&>(_functionCall.expression()).expression();
		ArrayType const& arrayType = dynamic_cast<ArrayType const&>(*memberAccessExpression.annotation().type);
		define(_functionCall) <<
			m_utils.storageArrayPopFunction(arrayType) <<
			"(" <<
			IRVariable(_functionCall.expression()).commaSeparatedList() <<
			")\n";
		break;
	}
	case FunctionType::Kind::ByteArrayPush:
	case FunctionType::Kind::ArrayPush:
	{
		auto const& memberAccessExpression = dynamic_cast<MemberAccess const&>(_functionCall.expression()).expression();
		ArrayType const& arrayType = dynamic_cast<ArrayType const&>(*memberAccessExpression.annotation().type);

		if (arguments.empty())
		{
			auto slotName = m_context.newYulVariable();
			auto offsetName = m_context.newYulVariable();
			m_code << "let " << slotName << ", " << offsetName << " := " <<
				m_utils.storageArrayPushZeroFunction(arrayType) <<
				"(" << IRVariable(_functionCall.expression()).commaSeparatedList() << ")\n";
			setLValue(_functionCall, IRLValue{
				*arrayType.baseType(),
				IRLValue::Storage{
					slotName,
					offsetName,
				}
			});
		}
		else
		{
			IRVariable argument = convert(*arguments.front(), *arrayType.baseType());
			m_code <<
				m_utils.storageArrayPushFunction(arrayType) <<
				"(" <<
				IRVariable(_functionCall.expression()).commaSeparatedList() <<
				", " <<
				argument.commaSeparatedList() <<
				")\n";
		}
		break;
	}
	case FunctionType::Kind::MetaType:
	{
		break;
	}
	case FunctionType::Kind::AddMod:
	case FunctionType::Kind::MulMod:
	{
		static map<FunctionType::Kind, string> functions = {
			{FunctionType::Kind::AddMod, "addmod"},
			{FunctionType::Kind::MulMod, "mulmod"},
		};
		solAssert(functions.find(functionType->kind()) != functions.end(), "");
		solAssert(arguments.size() == 3 && parameterTypes.size() == 3, "");

		IRVariable modulus(m_context.newYulVariable(), *(parameterTypes[2]));
		define(modulus, *arguments[2]);
		Whiskers templ("if iszero(<modulus>) { <panic>() }\n");
		templ("modulus", modulus.name());
		templ("panic", m_utils.panicFunction(PanicCode::DivisionByZero));
		m_code << templ.render();

		string args;
		for (size_t i = 0; i < 2; ++i)
			args += expressionAsType(*arguments[i], *(parameterTypes[i])) + ", ";
		args += modulus.name();
		define(_functionCall) << functions[functionType->kind()] << "(" << args << ")\n";
		break;
	}
	case FunctionType::Kind::GasLeft:
	case FunctionType::Kind::Selfdestruct:
	case FunctionType::Kind::BlockHash:
	{
		static map<FunctionType::Kind, string> functions = {
			{FunctionType::Kind::GasLeft, "gas"},
			{FunctionType::Kind::Selfdestruct, "selfdestruct"},
			{FunctionType::Kind::BlockHash, "blockhash"},
		};
		solAssert(functions.find(functionType->kind()) != functions.end(), "");

		string args;
		for (size_t i = 0; i < arguments.size(); ++i)
			args += (args.empty() ? "" : ", ") + expressionAsType(*arguments[i], *(parameterTypes[i]));
		define(_functionCall) << functions[functionType->kind()] << "(" << args << ")\n";
		break;
	}
	case FunctionType::Kind::Creation:
	{
		solAssert(!functionType->gasSet(), "Gas limit set for contract creation.");
		solAssert(
			functionType->returnParameterTypes().size() == 1,
			"Constructor should return only one type"
		);

		TypePointers argumentTypes;
		vector<string> constructorParams;
		for (ASTPointer<Expression const> const& arg: arguments)
		{
			argumentTypes.push_back(arg->annotation().type);
			constructorParams += IRVariable{*arg}.stackSlots();
		}

		ContractDefinition const* contract =
			&dynamic_cast<ContractType const&>(*functionType->returnParameterTypes().front()).contractDefinition();
		m_context.subObjectsCreated().insert(contract);

		Whiskers t(R"(
			let <memPos> := <allocateTemporaryMemory>()
			let <memEnd> := add(<memPos>, datasize("<object>"))
			if or(gt(<memEnd>, 0xffffffffffffffff), lt(<memEnd>, <memPos>)) { <panic>() }
			datacopy(<memPos>, dataoffset("<object>"), datasize("<object>"))
			<memEnd> := <abiEncode>(<memEnd><constructorParams>)
			<?saltSet>
				let <address> := create2(<value>, <memPos>, sub(<memEnd>, <memPos>), <salt>)
			<!saltSet>
				let <address> := create(<value>, <memPos>, sub(<memEnd>, <memPos>))
			</saltSet>
			<?isTryCall>
				let <success> := iszero(iszero(<address>))
			<!isTryCall>
				if iszero(<address>) { <forwardingRevert>() }
			</isTryCall>
			<releaseTemporaryMemory>()
		)");
		t("memPos", m_context.newYulVariable());
		t("memEnd", m_context.newYulVariable());
		t("allocateTemporaryMemory", m_utils.allocationTemporaryMemoryFunction());
		t("releaseTemporaryMemory", m_utils.releaseTemporaryMemoryFunction());
		t("object", IRNames::creationObject(*contract));
		t("panic", m_utils.panicFunction(PanicCode::ResourceError));
		t("abiEncode",
			m_context.abiFunctions().tupleEncoder(argumentTypes, functionType->parameterTypes(), false)
		);
		t("constructorParams", joinHumanReadablePrefixed(constructorParams));
		t("value", functionType->valueSet() ? IRVariable(_functionCall.expression()).part("value").name() : "0");
		t("saltSet", functionType->saltSet());
		if (functionType->saltSet())
			t("salt", IRVariable(_functionCall.expression()).part("salt").name());
		solAssert(IRVariable(_functionCall).stackSlots().size() == 1, "");
		t("address", IRVariable(_functionCall).commaSeparatedList());
		t("isTryCall", _functionCall.annotation().tryCall);
		if (_functionCall.annotation().tryCall)
			t("success", IRNames::trySuccessConditionVariable(_functionCall));
		else
			t("forwardingRevert", m_utils.forwardingRevertFunction());
		m_code << t.render();

		break;
	}
	case FunctionType::Kind::Send:
	case FunctionType::Kind::Transfer:
	{
		solAssert(arguments.size() == 1 && parameterTypes.size() == 1, "");
		string address{IRVariable(_functionCall.expression()).part("address").name()};
		string value{expressionAsType(*arguments[0], *(parameterTypes[0]))};
		Whiskers templ(R"(
			let <gas> := 0
			if iszero(<value>) { <gas> := <callStipend> }
			let <success> := call(<gas>, <address>, <value>, 0, 0, 0, 0)
			<?isTransfer>
				if iszero(<success>) { <forwardingRevert>() }
			</isTransfer>
		)");
		templ("gas", m_context.newYulVariable());
		templ("callStipend", toString(evmasm::GasCosts::callStipend));
		templ("address", address);
		templ("value", value);
		if (functionType->kind() == FunctionType::Kind::Transfer)
			templ("success", m_context.newYulVariable());
		else
			templ("success", IRVariable(_functionCall).commaSeparatedList());
		templ("isTransfer", functionType->kind() == FunctionType::Kind::Transfer);
		templ("forwardingRevert", m_utils.forwardingRevertFunction());
		m_code << templ.render();

		break;
	}
	case FunctionType::Kind::ECRecover:
	case FunctionType::Kind::RIPEMD160:
	case FunctionType::Kind::SHA256:
	{
		solAssert(!_functionCall.annotation().tryCall, "");
		solAssert(!functionType->valueSet(), "");
		solAssert(!functionType->gasSet(), "");
		solAssert(!functionType->bound(), "");

		static map<FunctionType::Kind, std::tuple<u160, size_t>> precompiles = {
			{FunctionType::Kind::ECRecover, std::make_tuple(1, 0)},
			{FunctionType::Kind::SHA256, std::make_tuple(2, 0)},
			{FunctionType::Kind::RIPEMD160, std::make_tuple(3, 12)},
		};
		auto [ address, offset ] = precompiles[functionType->kind()];
		TypePointers argumentTypes;
		vector<string> argumentStrings;
		for (auto const& arg: arguments)
		{
			argumentTypes.emplace_back(&type(*arg));
			argumentStrings += IRVariable(*arg).stackSlots();
		}
		Whiskers templ(R"(
			let <pos> := <allocateTemporary>()
			let <end> := <encodeArgs>(<pos> <argumentString>)
			<?isECRecover>
				mstore(0, 0)
			</isECRecover>
			let <success> := <call>(<gas>, <address> <?isCall>, 0</isCall>, <pos>, sub(<end>, <pos>), 0, 32)
			if iszero(<success>) { <forwardingRevert>() }
			let <retVars> := <shl>(mload(0))
		)");
		templ("call", m_context.evmVersion().hasStaticCall() ? "staticcall" : "call");
		templ("isCall", !m_context.evmVersion().hasStaticCall());
		templ("shl", m_utils.shiftLeftFunction(offset * 8));
		templ("allocateTemporary", m_utils.allocationTemporaryMemoryFunction());
		templ("pos", m_context.newYulVariable());
		templ("end", m_context.newYulVariable());
		templ("isECRecover", FunctionType::Kind::ECRecover == functionType->kind());
		if (FunctionType::Kind::ECRecover == functionType->kind())
			templ("encodeArgs", m_context.abiFunctions().tupleEncoder(argumentTypes, parameterTypes));
		else
			templ("encodeArgs", m_context.abiFunctions().tupleEncoderPacked(argumentTypes, parameterTypes));
		templ("argumentString", joinHumanReadablePrefixed(argumentStrings));
		templ("address", toString(address));
		templ("success", m_context.newYulVariable());
		templ("retVars", IRVariable(_functionCall).commaSeparatedList());
		templ("forwardingRevert", m_utils.forwardingRevertFunction());
		if (m_context.evmVersion().canOverchargeGasForCall())
			// Send all gas (requires tangerine whistle EVM)
			templ("gas", "gas()");
		else
		{
			// @todo The value 10 is not exact and this could be fine-tuned,
			// but this has worked for years in the old code generator.
			u256 gasNeededByCaller = evmasm::GasCosts::callGas(m_context.evmVersion()) + 10 + evmasm::GasCosts::callNewAccountGas;
			templ("gas", "sub(gas(), " + formatNumber(gasNeededByCaller) + ")");
		}

		m_code << templ.render();

		break;
	}
	default:
		solUnimplemented("FunctionKind " + toString(static_cast<int>(functionType->kind())) + " not yet implemented");
	}
}

void IRGeneratorForStatements::endVisit(FunctionCallOptions const& _options)
{
	setLocation(_options);
	FunctionType const& previousType = dynamic_cast<FunctionType const&>(*_options.expression().annotation().type);

	solUnimplementedAssert(!previousType.bound(), "");

	// Copy over existing values.
	for (auto const& item: previousType.stackItems())
		define(IRVariable(_options).part(get<0>(item)), IRVariable(_options.expression()).part(get<0>(item)));

	for (size_t i = 0; i < _options.names().size(); ++i)
	{
		string const& name = *_options.names()[i];
		solAssert(name == "salt" || name == "gas" || name == "value", "");

		define(IRVariable(_options).part(name), *_options.options()[i]);
	}
}

void IRGeneratorForStatements::endVisit(MemberAccess const& _memberAccess)
{
	setLocation(_memberAccess);

	ASTString const& member = _memberAccess.memberName();
	auto memberFunctionType = dynamic_cast<FunctionType const*>(_memberAccess.annotation().type);
	Type::Category objectCategory = _memberAccess.expression().annotation().type->category();

	if (memberFunctionType && memberFunctionType->bound())
	{
		solAssert((set<Type::Category>{
			Type::Category::Contract,
			Type::Category::Bool,
			Type::Category::Integer,
			Type::Category::Address,
			Type::Category::Function,
			Type::Category::Struct,
			Type::Category::Enum,
			Type::Category::Mapping,
			Type::Category::Array,
			Type::Category::FixedBytes,
		}).count(objectCategory) > 0, "");

		define(IRVariable(_memberAccess).part("self"), _memberAccess.expression());
		auto const& functionDefinition = dynamic_cast<FunctionDefinition const&>(memberFunctionType->declaration());
		solAssert(*_memberAccess.annotation().requiredLookup == VirtualLookup::Static, "");
		if (memberFunctionType->kind() == FunctionType::Kind::Internal)
		{
			define(IRVariable(_memberAccess).part("functionIdentifier")) << to_string(functionDefinition.id()) << "\n";
			if (!_memberAccess.annotation().calledDirectly)
				m_context.addToInternalDispatch(functionDefinition);
		}
		else
		{
			solAssert(memberFunctionType->kind() == FunctionType::Kind::DelegateCall, "");
			auto contract = dynamic_cast<ContractDefinition const*>(functionDefinition.scope());
			solAssert(contract && contract->isLibrary(), "");
			define(IRVariable(_memberAccess).part("address")) << linkerSymbol(*contract) << "\n";
			define(IRVariable(_memberAccess).part("functionSelector")) << memberFunctionType->externalIdentifier() << "\n";
		}
		return;
	}

	switch (objectCategory)
	{
	case Type::Category::Contract:
	{
		ContractType const& type = dynamic_cast<ContractType const&>(*_memberAccess.expression().annotation().type);
		if (type.isSuper())
<<<<<<< HEAD
			solAssert(false, "");

=======
		{
			solAssert(!!_memberAccess.annotation().referencedDeclaration, "Referenced declaration not resolved.");
			ContractDefinition const* super = type.contractDefinition().superContract(m_context.mostDerivedContract());
			solAssert(super, "Super contract not available.");
			FunctionDefinition const& resolvedFunctionDef = dynamic_cast<FunctionDefinition const&>(
				*_memberAccess.annotation().referencedDeclaration
			).resolveVirtual(m_context.mostDerivedContract(), super);

			define(_memberAccess) << to_string(resolvedFunctionDef.id()) << "\n";
			solAssert(resolvedFunctionDef.functionType(true), "");
			solAssert(resolvedFunctionDef.functionType(true)->kind() == FunctionType::Kind::Internal, "");

			if (!_memberAccess.annotation().calledDirectly)
				m_context.addToInternalDispatch(resolvedFunctionDef);
		}
>>>>>>> afe500e3
		// ordinary contract type
		else if (Declaration const* declaration = _memberAccess.annotation().referencedDeclaration)
		{
			u256 identifier;
			if (auto const* variable = dynamic_cast<VariableDeclaration const*>(declaration))
				identifier = FunctionType(*variable).externalIdentifier();
			else if (auto const* function = dynamic_cast<FunctionDefinition const*>(declaration))
				identifier = FunctionType(*function).externalIdentifier();
			else
				solAssert(false, "Contract member is neither variable nor function.");

			define(IRVariable(_memberAccess).part("address"), _memberAccess.expression());
			define(IRVariable(_memberAccess).part("functionSelector")) << formatNumber(identifier) << "\n";
		}
		else
			solAssert(false, "Invalid member access in contract");
		break;
	}
	case Type::Category::Integer:
	{
		solAssert(false, "Invalid member access to integer");
		break;
	}
	case Type::Category::Address:
	{
		if (member == "balance")
			define(_memberAccess) <<
				"balance(" <<
				expressionAsType(_memberAccess.expression(), *TypeProvider::address()) <<
				")\n";
		else if (set<string>{"send", "transfer"}.count(member))
		{
			solAssert(dynamic_cast<AddressType const&>(*_memberAccess.expression().annotation().type).stateMutability() == StateMutability::Payable, "");
			define(IRVariable{_memberAccess}.part("address"), _memberAccess.expression());
		}
		else if (set<string>{"call", "callcode", "delegatecall", "staticcall"}.count(member))
			define(IRVariable{_memberAccess}.part("address"), _memberAccess.expression());
		else
			solAssert(false, "Invalid member access to address");
		break;
	}
	case Type::Category::Function:
		if (member == "selector")
		{
			FunctionType const& functionType = dynamic_cast<FunctionType const&>(
				*_memberAccess.expression().annotation().type
			);
			if (functionType.kind() == FunctionType::Kind::External)
				define(IRVariable{_memberAccess}, IRVariable(_memberAccess.expression()).part("functionSelector"));
			else if (functionType.kind() == FunctionType::Kind::Declaration)
			{
				solAssert(functionType.hasDeclaration(), "");
				define(IRVariable{_memberAccess}) << formatNumber(functionType.externalIdentifier() << 224) << "\n";
			}
			else
				solAssert(false, "Invalid use of .selector");
		}
		else if (member == "address")
		{
			solUnimplementedAssert(
				dynamic_cast<FunctionType const&>(*_memberAccess.expression().annotation().type).kind() ==
				FunctionType::Kind::External, ""
			);
			define(IRVariable{_memberAccess}, IRVariable(_memberAccess.expression()).part("address"));
		}
		else
			solAssert(
				!!_memberAccess.expression().annotation().type->memberType(member),
				"Invalid member access to function."
			);
		break;
	case Type::Category::Magic:
		// we can ignore the kind of magic and only look at the name of the member
		if (member == "coinbase")
			define(_memberAccess) << "coinbase()\n";
		else if (member == "timestamp")
			define(_memberAccess) << "timestamp()\n";
		else if (member == "difficulty")
			define(_memberAccess) << "difficulty()\n";
		else if (member == "number")
			define(_memberAccess) << "number()\n";
		else if (member == "gaslimit")
			define(_memberAccess) << "gaslimit()\n";
		else if (member == "sender")
			define(_memberAccess) << "caller()\n";
		else if (member == "value")
			define(_memberAccess) << "callvalue()\n";
		else if (member == "origin")
			define(_memberAccess) << "origin()\n";
		else if (member == "gasprice")
			define(_memberAccess) << "gasprice()\n";
		else if (member == "data")
		{
			IRVariable var(_memberAccess);
			define(var.part("offset")) << "0\n";
			define(var.part("length")) << "calldatasize()\n";
		}
		else if (member == "sig")
			define(_memberAccess) <<
				"and(calldataload(0), " <<
				formatNumber(u256(0xffffffff) << (256 - 32)) <<
				")\n";
		else if (member == "gas")
			solAssert(false, "Gas has been removed.");
		else if (member == "blockhash")
			solAssert(false, "Blockhash has been removed.");
		else if (member == "creationCode" || member == "runtimeCode")
		{
			TypePointer arg = dynamic_cast<MagicType const&>(*_memberAccess.expression().annotation().type).typeArgument();
			auto const& contractType = dynamic_cast<ContractType const&>(*arg);
			solAssert(!contractType.isSuper(), "");
			ContractDefinition const& contract = contractType.contractDefinition();
			m_context.subObjectsCreated().insert(&contract);
			m_code << Whiskers(R"(
				let <size> := datasize("<objectName>")
				let <result> := <allocationFunction>(add(<size>, 32))
				mstore(<result>, <size>)
				datacopy(add(<result>, 32), dataoffset("<objectName>"), <size>)
			)")
			("allocationFunction", m_utils.allocationFunction())
			("size", m_context.newYulVariable())
			("objectName", IRNames::creationObject(contract) + (member == "runtimeCode" ? "." + IRNames::runtimeObject(contract) : ""))
			("result", IRVariable(_memberAccess).commaSeparatedList()).render();
		}
		else if (member == "name")
		{
			solUnimplementedAssert(false, "");
		}
		else if (member == "interfaceId")
		{
			TypePointer arg = dynamic_cast<MagicType const&>(*_memberAccess.expression().annotation().type).typeArgument();
			auto const& contractType = dynamic_cast<ContractType const&>(*arg);
			solAssert(!contractType.isSuper(), "");
			ContractDefinition const& contract = contractType.contractDefinition();
			define(_memberAccess) << formatNumber(u256{contract.interfaceId()} << (256 - 32)) << "\n";
		}
		else if (member == "min" || member == "max")
		{
			MagicType const* arg = dynamic_cast<MagicType const*>(_memberAccess.expression().annotation().type);
			IntegerType const* integerType = dynamic_cast<IntegerType const*>(arg->typeArgument());

			if (member == "min")
				define(_memberAccess) << formatNumber(integerType->min()) << "\n";
			else
				define(_memberAccess) << formatNumber(integerType->max()) << "\n";
		}
		else if (set<string>{"encode", "encodePacked", "encodeWithSelector", "encodeWithSignature", "decode"}.count(member))
		{
			// no-op
		}
		else
			solAssert(false, "Unknown magic member.");
		break;
	case Type::Category::Struct:
	{
		auto const& structType = dynamic_cast<StructType const&>(*_memberAccess.expression().annotation().type);

		IRVariable expression(_memberAccess.expression());
		switch (structType.location())
		{
		case DataLocation::Storage:
		{
			pair<u256, unsigned> const& offsets = structType.storageOffsetsOfMember(member);
			string slot = m_context.newYulVariable();
			m_code << "let " << slot << " := " <<
				("add(" + expression.part("slot").name() + ", " + offsets.first.str() + ")\n");
			setLValue(_memberAccess, IRLValue{
				type(_memberAccess),
				IRLValue::Storage{slot, offsets.second}
			});
			break;
		}
		case DataLocation::Memory:
		{
			string pos = m_context.newYulVariable();
			m_code << "let " << pos << " := " <<
				("add(" + expression.part("mpos").name() + ", " + structType.memoryOffsetOfMember(member).str() + ")\n");
			setLValue(_memberAccess, IRLValue{
				type(_memberAccess),
				IRLValue::Memory{pos}
			});
			break;
		}
		case DataLocation::CallData:
		{
			string baseRef = expression.part("offset").name();
			string offset = m_context.newYulVariable();
			m_code << "let " << offset << " := " << "add(" << baseRef << ", " << to_string(structType.calldataOffsetOfMember(member)) << ")\n";
			if (_memberAccess.annotation().type->isDynamicallyEncoded())
				define(_memberAccess) <<
					m_utils.accessCalldataTailFunction(*_memberAccess.annotation().type) <<
					"(" <<
					baseRef <<
					", " <<
					offset <<
					")\n";
			else if (
				dynamic_cast<ArrayType const*>(_memberAccess.annotation().type) ||
				dynamic_cast<StructType const*>(_memberAccess.annotation().type)
			)
				define(_memberAccess) << offset << "\n";
			else
				define(_memberAccess) <<
					m_utils.readFromCalldata(*_memberAccess.annotation().type) <<
					"(" <<
					offset <<
					")\n";
			break;
		}
		default:
			solAssert(false, "Illegal data location for struct.");
		}
		break;
	}
	case Type::Category::Enum:
	{
		EnumType const& type = dynamic_cast<EnumType const&>(*_memberAccess.expression().annotation().type);
		define(_memberAccess) << to_string(type.memberValue(_memberAccess.memberName())) << "\n";
		break;
	}
	case Type::Category::Array:
	{
		auto const& type = dynamic_cast<ArrayType const&>(*_memberAccess.expression().annotation().type);

		if (member == "length")
			define(_memberAccess) <<
				m_utils.arrayLengthFunction(type) <<
				"(" <<
				IRVariable(_memberAccess.expression()).commaSeparatedList() <<
				")\n";
		else if (member == "pop" || member == "push")
		{
			solAssert(type.location() == DataLocation::Storage, "");
			define(IRVariable{_memberAccess}.part("slot"), IRVariable{_memberAccess.expression()}.part("slot"));
		}
		else
			solAssert(false, "Invalid array member access.");

		break;
	}
	case Type::Category::FixedBytes:
	{
		auto const& type = dynamic_cast<FixedBytesType const&>(*_memberAccess.expression().annotation().type);
		if (member == "length")
			define(_memberAccess) << to_string(type.numBytes()) << "\n";
		else
			solAssert(false, "Illegal fixed bytes member.");
		break;
	}
	case Type::Category::TypeType:
	{
		Type const& actualType = *dynamic_cast<TypeType const&>(
			*_memberAccess.expression().annotation().type
		).actualType();

		if (actualType.category() == Type::Category::Contract)
		{
			ContractType const& contractType = dynamic_cast<ContractType const&>(actualType);
			if (contractType.isSuper())
			{
				solAssert(!!_memberAccess.annotation().referencedDeclaration, "Referenced declaration not resolved.");
				ContractDefinition const* super = contractType.contractDefinition().superContract(m_context.mostDerivedContract());
				solAssert(super, "Super contract not available.");
				FunctionDefinition const& resolvedFunctionDef =
					dynamic_cast<FunctionDefinition const&>(
						*_memberAccess.annotation().referencedDeclaration
					).resolveVirtual(m_context.mostDerivedContract(), super);

				define(_memberAccess) << to_string(resolvedFunctionDef.id()) << "\n";
				solAssert(resolvedFunctionDef.functionType(true), "");
				solAssert(resolvedFunctionDef.functionType(true)->kind() == FunctionType::Kind::Internal, "");
				m_context.internalFunctionAccessed(_memberAccess, resolvedFunctionDef);
			}
			else if (auto const* variable = dynamic_cast<VariableDeclaration const*>(_memberAccess.annotation().referencedDeclaration))
					handleVariableReference(*variable, _memberAccess);
			else if (memberFunctionType)
			{
				switch (memberFunctionType->kind())
				{
				case FunctionType::Kind::Declaration:
					break;
				case FunctionType::Kind::Internal:
					if (auto const* function = dynamic_cast<FunctionDefinition const*>(_memberAccess.annotation().referencedDeclaration))
					{
						define(_memberAccess) << to_string(function->id()) << "\n";
						if (!_memberAccess.annotation().calledDirectly)
							m_context.addToInternalDispatch(*function);
					}
					else
						solAssert(false, "Function not found in member access");
					break;
				case FunctionType::Kind::Event:
					solAssert(
						dynamic_cast<EventDefinition const*>(_memberAccess.annotation().referencedDeclaration),
						"Event not found"
					);
						// the call will do the resolving
					break;
				case FunctionType::Kind::DelegateCall:
					define(IRVariable(_memberAccess).part("address"), _memberAccess.expression());
					define(IRVariable(_memberAccess).part("functionSelector")) << formatNumber(memberFunctionType->externalIdentifier()) << "\n";
					break;
				case FunctionType::Kind::External:
				case FunctionType::Kind::Creation:
				case FunctionType::Kind::Send:
				case FunctionType::Kind::BareCall:
				case FunctionType::Kind::BareCallCode:
				case FunctionType::Kind::BareDelegateCall:
				case FunctionType::Kind::BareStaticCall:
				case FunctionType::Kind::Transfer:
				case FunctionType::Kind::ECRecover:
				case FunctionType::Kind::SHA256:
				case FunctionType::Kind::RIPEMD160:
				default:
					solAssert(false, "unsupported member function");
				}
			}
			else if (dynamic_cast<TypeType const*>(_memberAccess.annotation().type))
			{
			// no-op
			}
			else
				// The old code generator had a generic "else" case here
				// without any specific code being generated,
				// but it would still be better to have an exhaustive list.
				solAssert(false, "");
		}
		else if (EnumType const* enumType = dynamic_cast<EnumType const*>(&actualType))
			define(_memberAccess) << to_string(enumType->memberValue(_memberAccess.memberName())) << "\n";
		else
			// The old code generator had a generic "else" case here
			// without any specific code being generated,
			// but it would still be better to have an exhaustive list.
			solAssert(false, "");
		break;
	}
	case Type::Category::Module:
	{
		Type::Category category = _memberAccess.annotation().type->category();
		solAssert(
			dynamic_cast<VariableDeclaration const*>(_memberAccess.annotation().referencedDeclaration) ||
			dynamic_cast<FunctionDefinition const*>(_memberAccess.annotation().referencedDeclaration) ||
			category == Type::Category::TypeType ||
			category == Type::Category::Module,
			""
		);
		if (auto variable = dynamic_cast<VariableDeclaration const*>(_memberAccess.annotation().referencedDeclaration))
		{
			solAssert(variable->isConstant(), "");
			handleVariableReference(*variable, static_cast<Expression const&>(_memberAccess));
		}
		else if (auto const* function = dynamic_cast<FunctionDefinition const*>(_memberAccess.annotation().referencedDeclaration))
		{
			auto funType = dynamic_cast<FunctionType const*>(_memberAccess.annotation().type);
			solAssert(function && function->isFree(), "");
			solAssert(function->functionType(true), "");
			solAssert(function->functionType(true)->kind() == FunctionType::Kind::Internal, "");
			solAssert(funType->kind() == FunctionType::Kind::Internal, "");
			solAssert(*_memberAccess.annotation().requiredLookup == VirtualLookup::Static, "");

			define(_memberAccess) << to_string(function->id()) << "\n";

			if (!_memberAccess.annotation().calledDirectly)
				m_context.addToInternalDispatch(*function);
		}
		break;
	}
	default:
		solAssert(false, "Member access to unknown type.");
	}
}

bool IRGeneratorForStatements::visit(InlineAssembly const& _inlineAsm)
{
	setLocation(_inlineAsm);
	m_context.setInlineAssemblySeen();
	CopyTranslate bodyCopier{_inlineAsm.dialect(), m_context, _inlineAsm.annotation().externalReferences};

	yul::Statement modified = bodyCopier(_inlineAsm.operations());

	solAssert(holds_alternative<yul::Block>(modified), "");

	// Do not provide dialect so that we get the full type information.
	m_code << yul::AsmPrinter()(std::get<yul::Block>(modified)) << "\n";
	return false;
}


void IRGeneratorForStatements::endVisit(IndexAccess const& _indexAccess)
{
	setLocation(_indexAccess);
	Type const& baseType = *_indexAccess.baseExpression().annotation().type;

	if (baseType.category() == Type::Category::Mapping)
	{
		solAssert(_indexAccess.indexExpression(), "Index expression expected.");

		MappingType const& mappingType = dynamic_cast<MappingType const&>(baseType);
		Type const& keyType = *_indexAccess.indexExpression()->annotation().type;
		solAssert(keyType.sizeOnStack() <= 1, "");

		string slot = m_context.newYulVariable();
		Whiskers templ("let <slot> := <indexAccess>(<base><?+key>,<key></+key>)\n");
		templ("slot", slot);
		templ("indexAccess", m_utils.mappingIndexAccessFunction(mappingType, keyType));
		templ("base", IRVariable(_indexAccess.baseExpression()).commaSeparatedList());
		templ("key", IRVariable(*_indexAccess.indexExpression()).commaSeparatedList());
		m_code << templ.render();
		setLValue(_indexAccess, IRLValue{
			*_indexAccess.annotation().type,
			IRLValue::Storage{
				slot,
				0u
			}
		});
	}
	else if (baseType.category() == Type::Category::Array || baseType.category() == Type::Category::ArraySlice)
	{
		ArrayType const& arrayType =
			baseType.category() == Type::Category::Array ?
			dynamic_cast<ArrayType const&>(baseType) :
			dynamic_cast<ArraySliceType const&>(baseType).arrayType();

		if (baseType.category() == Type::Category::ArraySlice)
			solAssert(arrayType.dataStoredIn(DataLocation::CallData) && arrayType.isDynamicallySized(), "");

		solAssert(_indexAccess.indexExpression(), "Index expression expected.");

		switch (arrayType.location())
		{
			case DataLocation::Storage:
			{
				string slot = m_context.newYulVariable();
				string offset = m_context.newYulVariable();

				m_code << Whiskers(R"(
					let <slot>, <offset> := <indexFunc>(<array>, <index>)
				)")
				("slot", slot)
				("offset", offset)
				("indexFunc", m_utils.storageArrayIndexAccessFunction(arrayType))
				("array", IRVariable(_indexAccess.baseExpression()).part("slot").name())
				("index", IRVariable(*_indexAccess.indexExpression()).name())
				.render();

				setLValue(_indexAccess, IRLValue{
					*_indexAccess.annotation().type,
					IRLValue::Storage{slot, offset}
				});

				break;
			}
			case DataLocation::Memory:
			{
				string const memAddress =
					m_utils.memoryArrayIndexAccessFunction(arrayType) +
					"(" +
					IRVariable(_indexAccess.baseExpression()).part("mpos").name() +
					", " +
					expressionAsType(*_indexAccess.indexExpression(), *TypeProvider::uint256()) +
					")";

				setLValue(_indexAccess, IRLValue{
					*arrayType.baseType(),
					IRLValue::Memory{memAddress, arrayType.isByteArray()}
				});
				break;
			}
			case DataLocation::CallData:
			{
				string const indexAccessFunctionCall =
					m_utils.calldataArrayIndexAccessFunction(arrayType) +
					"(" +
					IRVariable(_indexAccess.baseExpression()).commaSeparatedList() +
					", " +
					expressionAsType(*_indexAccess.indexExpression(), *TypeProvider::uint256()) +
					")";
				if (arrayType.isByteArray())
					define(_indexAccess) <<
						m_utils.cleanupFunction(*arrayType.baseType()) <<
						"(calldataload(" <<
						indexAccessFunctionCall <<
						"))\n";
				else if (arrayType.baseType()->isValueType())
					define(_indexAccess) <<
						m_utils.readFromCalldata(*arrayType.baseType()) <<
						"(" <<
						indexAccessFunctionCall <<
						")\n";
				else
					define(_indexAccess) << indexAccessFunctionCall << "\n";
				break;
			}
		}
	}
	else if (baseType.category() == Type::Category::FixedBytes)
	{
		auto const& fixedBytesType = dynamic_cast<FixedBytesType const&>(baseType);
		solAssert(_indexAccess.indexExpression(), "Index expression expected.");

		IRVariable index{m_context.newYulVariable(), *TypeProvider::uint256()};
		define(index, *_indexAccess.indexExpression());
		m_code << Whiskers(R"(
			if iszero(lt(<index>, <length>)) { <panic>() }
			let <result> := <shl248>(byte(<index>, <array>))
		)")
		("index", index.name())
		("length", to_string(fixedBytesType.numBytes()))
		("panic", m_utils.panicFunction(PanicCode::ArrayOutOfBounds))
		("array", IRVariable(_indexAccess.baseExpression()).name())
		("shl248", m_utils.shiftLeftFunction(256 - 8))
		("result", IRVariable(_indexAccess).name())
		.render();
	}
	else if (baseType.category() == Type::Category::TypeType)
	{
		solAssert(baseType.sizeOnStack() == 0, "");
		solAssert(_indexAccess.annotation().type->sizeOnStack() == 0, "");
		// no-op - this seems to be a lone array type (`structType[];`)
	}
	else
		solAssert(false, "Index access only allowed for mappings or arrays.");
}

void IRGeneratorForStatements::endVisit(IndexRangeAccess const& _indexRangeAccess)
{
	setLocation(_indexRangeAccess);
	Type const& baseType = *_indexRangeAccess.baseExpression().annotation().type;
	solAssert(
		baseType.category() == Type::Category::Array || baseType.category() == Type::Category::ArraySlice,
		"Index range accesses is available only on arrays and array slices."
	);

	ArrayType const& arrayType =
		baseType.category() == Type::Category::Array ?
		dynamic_cast<ArrayType const &>(baseType) :
		dynamic_cast<ArraySliceType const &>(baseType).arrayType();

	switch (arrayType.location())
	{
		case DataLocation::CallData:
		{
			solAssert(baseType.isDynamicallySized(), "");
			IRVariable sliceStart{m_context.newYulVariable(), *TypeProvider::uint256()};
			if (_indexRangeAccess.startExpression())
				define(sliceStart, IRVariable{*_indexRangeAccess.startExpression()});
			else
				define(sliceStart) << u256(0) << "\n";

			IRVariable sliceEnd{
				m_context.newYulVariable(),
				*TypeProvider::uint256()
			};
			if (_indexRangeAccess.endExpression())
				define(sliceEnd, IRVariable{*_indexRangeAccess.endExpression()});
			else
				define(sliceEnd, IRVariable{_indexRangeAccess.baseExpression()}.part("length"));

			IRVariable range{_indexRangeAccess};
			define(range) <<
				m_utils.calldataArrayIndexRangeAccess(arrayType) << "(" <<
				IRVariable{_indexRangeAccess.baseExpression()}.commaSeparatedList() << ", " <<
				sliceStart.name() << ", " <<
				sliceEnd.name() << ")\n";
			break;
		}
		default:
			solUnimplementedAssert(false, "Index range accesses is implemented only on calldata arrays.");
	}
}

void IRGeneratorForStatements::endVisit(Identifier const& _identifier)
{
	setLocation(_identifier);
	Declaration const* declaration = _identifier.annotation().referencedDeclaration;
	if (MagicVariableDeclaration const* magicVar = dynamic_cast<MagicVariableDeclaration const*>(declaration))
	{
		switch (magicVar->type()->category())
		{
		case Type::Category::Contract:
			solAssert(_identifier.name() == "this", "");
			define(_identifier) << "address()\n";
			break;
		case Type::Category::Integer:
			solAssert(_identifier.name() == "now", "");
			define(_identifier) << "timestamp()\n";
			break;
		case Type::Category::TypeType:
		{
			auto typeType = dynamic_cast<TypeType const*>(magicVar->type());
			if (auto contractType = dynamic_cast<ContractType const*>(typeType->actualType()))
				solAssert(!contractType->isSuper() || _identifier.name() == "super", "");
			break;
		}
		default:
			break;
		}
		return;
	}
	else if (FunctionDefinition const* functionDef = dynamic_cast<FunctionDefinition const*>(declaration))
	{
		solAssert(*_identifier.annotation().requiredLookup == VirtualLookup::Virtual, "");
		FunctionDefinition const& resolvedFunctionDef = functionDef->resolveVirtual(m_context.mostDerivedContract());
		define(_identifier) << to_string(resolvedFunctionDef.id()) << "\n";

		solAssert(resolvedFunctionDef.functionType(true), "");
		solAssert(resolvedFunctionDef.functionType(true)->kind() == FunctionType::Kind::Internal, "");
		if (!_identifier.annotation().calledDirectly)
			m_context.addToInternalDispatch(resolvedFunctionDef);
	}
	else if (VariableDeclaration const* varDecl = dynamic_cast<VariableDeclaration const*>(declaration))
		handleVariableReference(*varDecl, _identifier);
	else if (auto const* contract = dynamic_cast<ContractDefinition const*>(declaration))
	{
		if (contract->isLibrary())
			define(IRVariable(_identifier).part("address")) << linkerSymbol(*contract) << "\n";
	}
	else if (dynamic_cast<EventDefinition const*>(declaration))
	{
		// no-op
	}
	else if (dynamic_cast<EnumDefinition const*>(declaration))
	{
		// no-op
	}
	else if (dynamic_cast<StructDefinition const*>(declaration))
	{
		// no-op
	}
	else if (dynamic_cast<ImportDirective const*>(declaration))
	{
		// no-op
	}
	else
	{
		solAssert(false, "Identifier type not expected in expression context.");
	}
}

bool IRGeneratorForStatements::visit(Literal const& _literal)
{
	setLocation(_literal);
	Type const& literalType = type(_literal);

	switch (literalType.category())
	{
	case Type::Category::RationalNumber:
	case Type::Category::Bool:
	case Type::Category::Address:
		define(_literal) << toCompactHexWithPrefix(literalType.literalValue(&_literal)) << "\n";
		break;
	case Type::Category::StringLiteral:
		break; // will be done during conversion
	default:
		solUnimplemented("Only integer, boolean and string literals implemented for now.");
	}
	return false;
}

void IRGeneratorForStatements::handleVariableReference(
	VariableDeclaration const& _variable,
	Expression const& _referencingExpression
)
{
	setLocation(_referencingExpression);
	if ((_variable.isStateVariable() || _variable.isFileLevelVariable()) && _variable.isConstant())
		define(_referencingExpression) << constantValueFunction(_variable) << "()\n";
	else if (_variable.isStateVariable() && _variable.immutable())
		setLValue(_referencingExpression, IRLValue{
			*_variable.annotation().type,
			IRLValue::Immutable{&_variable}
		});
	else if (m_context.isLocalVariable(_variable))
		setLValue(_referencingExpression, IRLValue{
			*_variable.annotation().type,
			IRLValue::Stack{m_context.localVariable(_variable)}
		});
	else if (m_context.isStateVariable(_variable))
		setLValue(_referencingExpression, IRLValue{
			*_variable.annotation().type,
			IRLValue::Storage{
				toCompactHexWithPrefix(m_context.storageLocationOfStateVariable(_variable).first),
				m_context.storageLocationOfStateVariable(_variable).second
			}
		});
	else
		solAssert(false, "Invalid variable kind.");
}

void IRGeneratorForStatements::appendExternalFunctionCall(
	FunctionCall const& _functionCall,
	vector<ASTPointer<Expression const>> const& _arguments
)
{
	FunctionType const& funType = dynamic_cast<FunctionType const&>(type(_functionCall.expression()));
	solAssert(!funType.takesArbitraryParameters(), "");
	solAssert(_arguments.size() == funType.parameterTypes().size(), "");
	solAssert(!funType.isBareCall(), "");
	FunctionType::Kind const funKind = funType.kind();

	solAssert(
		funKind == FunctionType::Kind::External || funKind == FunctionType::Kind::DelegateCall,
		"Can only be used for regular external calls."
	);

	bool const isDelegateCall = funKind == FunctionType::Kind::DelegateCall;
	bool const useStaticCall = funType.stateMutability() <= StateMutability::View && m_context.evmVersion().hasStaticCall();

	ReturnInfo const returnInfo{m_context.evmVersion(), funType};

	TypePointers parameterTypes = funType.parameterTypes();
	TypePointers argumentTypes;
	vector<string> argumentStrings;
	if (funType.bound())
	{
		parameterTypes.insert(parameterTypes.begin(), funType.selfType());
		argumentTypes.emplace_back(funType.selfType());
		argumentStrings += IRVariable(_functionCall.expression()).part("self").stackSlots();
	}

	for (auto const& arg: _arguments)
	{
		argumentTypes.emplace_back(&type(*arg));
		argumentStrings += IRVariable(*arg).stackSlots();
	}


	if (!m_context.evmVersion().canOverchargeGasForCall())
	{
		// Touch the end of the output area so that we do not pay for memory resize during the call
		// (which we would have to subtract from the gas left)
		// We could also just use MLOAD; POP right before the gas calculation, but the optimizer
		// would remove that, so we use MSTORE here.
		if (!funType.gasSet() && returnInfo.estimatedReturnSize > 0)
			m_code << "mstore(add(" << freeMemory() << ", " << to_string(returnInfo.estimatedReturnSize) << "), 0)\n";
	}

	Whiskers templ(R"(
		if iszero(extcodesize(<address>)) { revert(0, 0) }

		// storage for arguments and returned data
		let <pos> := <freeMemory>
		mstore(<pos>, <shl28>(<funSel>))
		let <end> := <encodeArgs>(add(<pos>, 4) <argumentString>)

		let <success> := <call>(<gas>, <address>, <?hasValue> <value>, </hasValue> <pos>, sub(<end>, <pos>), <pos>, <reservedReturnSize>)
		<?noTryCall>
			if iszero(<success>) { <forwardingRevert>() }
		</noTryCall>
		<?+retVars> let <retVars> </+retVars>
		if <success> {
			<?dynamicReturnSize>
				// copy dynamic return data out
				returndatacopy(<pos>, 0, returndatasize())
			</dynamicReturnSize>

			// update freeMemoryPointer according to dynamic return size
			mstore(<freeMemoryPointer>, add(<pos>, <roundUp>(<returnSize>)))

			// decode return parameters from external try-call into retVars
			<?+retVars> <retVars> := </+retVars> <abiDecode>(<pos>, add(<pos>, <returnSize>))
		}
	)");
	templ("pos", m_context.newYulVariable());
	templ("end", m_context.newYulVariable());
	if (_functionCall.annotation().tryCall)
		templ("success", IRNames::trySuccessConditionVariable(_functionCall));
	else
		templ("success", m_context.newYulVariable());
	templ("freeMemory", freeMemory());
	templ("shl28", m_utils.shiftLeftFunction(8 * (32 - 4)));

	templ("funSel", IRVariable(_functionCall.expression()).part("functionSelector").name());
	templ("address", IRVariable(_functionCall.expression()).part("address").name());

	// Always use the actual return length, and not our calculated expected length, if returndatacopy is supported.
	// This ensures it can catch badly formatted input from external calls.
	if (m_context.evmVersion().supportsReturndata())
		templ("returnSize", "returndatasize()");
	else
		templ("returnSize", to_string(returnInfo.estimatedReturnSize));

	templ("reservedReturnSize", returnInfo.dynamicReturnSize ? "0" : to_string(returnInfo.estimatedReturnSize));

	string const retVars = IRVariable(_functionCall).commaSeparatedList();
	templ("retVars", retVars);
	solAssert(retVars.empty() == returnInfo.returnTypes.empty(), "");

	templ("roundUp", m_utils.roundUpFunction());
	templ("abiDecode", m_context.abiFunctions().tupleDecoder(returnInfo.returnTypes, true));
	templ("dynamicReturnSize", returnInfo.dynamicReturnSize);
	templ("freeMemoryPointer", to_string(CompilerUtils::freeMemoryPointer));

	templ("noTryCall", !_functionCall.annotation().tryCall);

	bool encodeForLibraryCall = funKind == FunctionType::Kind::DelegateCall;

	solAssert(funType.padArguments(), "");
	templ("encodeArgs", m_context.abiFunctions().tupleEncoder(argumentTypes, parameterTypes, encodeForLibraryCall));
	templ("argumentString", joinHumanReadablePrefixed(argumentStrings));

	solAssert(!isDelegateCall || !funType.valueSet(), "Value set for delegatecall");
	solAssert(!useStaticCall || !funType.valueSet(), "Value set for staticcall");

	templ("hasValue", !isDelegateCall && !useStaticCall);
	templ("value", funType.valueSet() ? IRVariable(_functionCall.expression()).part("value").name() : "0");

	if (funType.gasSet())
		templ("gas", IRVariable(_functionCall.expression()).part("gas").name());
	else if (m_context.evmVersion().canOverchargeGasForCall())
		// Send all gas (requires tangerine whistle EVM)
		templ("gas", "gas()");
	else
	{
		// send all gas except the amount needed to execute "SUB" and "CALL"
		// @todo this retains too much gas for now, needs to be fine-tuned.
		u256 gasNeededByCaller = evmasm::GasCosts::callGas(m_context.evmVersion()) + 10;
		if (funType.valueSet())
			gasNeededByCaller += evmasm::GasCosts::callValueTransferGas;
		templ("gas", "sub(gas(), " + formatNumber(gasNeededByCaller) + ")");
	}
	// Order is important here, STATICCALL might overlap with DELEGATECALL.
	if (isDelegateCall)
		templ("call", "delegatecall");
	else if (useStaticCall)
		templ("call", "staticcall");
	else
		templ("call", "call");

	templ("forwardingRevert", m_utils.forwardingRevertFunction());

	m_code << templ.render();
}

void IRGeneratorForStatements::appendBareCall(
	FunctionCall const& _functionCall,
	vector<ASTPointer<Expression const>> const& _arguments
)
{
	FunctionType const& funType = dynamic_cast<FunctionType const&>(type(_functionCall.expression()));
	solAssert(
		!funType.bound() &&
		!funType.takesArbitraryParameters() &&
		_arguments.size() == 1 &&
		funType.parameterTypes().size() == 1, ""
	);
	FunctionType::Kind const funKind = funType.kind();

	solAssert(funKind != FunctionType::Kind::BareStaticCall || m_context.evmVersion().hasStaticCall(), "");
	solAssert(funKind != FunctionType::Kind::BareCallCode, "Callcode has been removed.");
	solAssert(
		funKind == FunctionType::Kind::BareCall ||
		funKind == FunctionType::Kind::BareDelegateCall ||
		funKind == FunctionType::Kind::BareStaticCall, ""
	);

	solAssert(!_functionCall.annotation().tryCall, "");
	Whiskers templ(R"(
		<?needsEncoding>
			let <pos> := mload(<freeMemoryPointer>)
			let <length> := sub(<encode>(<pos> <?+arg>,</+arg> <arg>), <pos>)
		<!needsEncoding>
			let <pos> := add(<arg>, 0x20)
			let <length> := mload(<arg>)
		</needsEncoding>

		let <success> := <call>(<gas>, <address>, <?+value> <value>, </+value> <pos>, <length>, 0, 0)
		<?+returndataVar>
			let <returndataVar> := <extractReturndataFunction>()
		</+returndataVar>
	)");

	templ("freeMemoryPointer", to_string(CompilerUtils::freeMemoryPointer));
	templ("pos", m_context.newYulVariable());
	templ("length", m_context.newYulVariable());

	templ("arg", IRVariable(*_arguments.front()).commaSeparatedList());
	Type const& argType = type(*_arguments.front());
	if (argType == *TypeProvider::bytesMemory() || argType == *TypeProvider::stringMemory())
		templ("needsEncoding", false);
	else
	{
		templ("needsEncoding", true);
		ABIFunctions abi(m_context.evmVersion(), m_context.revertStrings(), m_context.functionCollector());
		templ("encode", abi.tupleEncoderPacked({&argType}, {TypeProvider::bytesMemory()}));
	}

	templ("success", IRVariable(_functionCall).tupleComponent(0).name());
	if (IRVariable(_functionCall).tupleComponent(1).type().category() == Type::Category::InaccessibleDynamic)
		templ("returndataVar", "");
	else
	{
		templ("returndataVar", IRVariable(_functionCall).tupleComponent(1).part("mpos").name());
		templ("extractReturndataFunction", m_utils.extractReturndataFunction());
	}

	templ("address", IRVariable(_functionCall.expression()).part("address").name());

	if (funKind == FunctionType::Kind::BareCall)
	{
		templ("value", funType.valueSet() ? IRVariable(_functionCall.expression()).part("value").name() : "0");
		templ("call", "call");
	}
	else
	{
		solAssert(!funType.valueSet(), "Value set for delegatecall or staticcall.");
		templ("value", "");
		if (funKind == FunctionType::Kind::BareStaticCall)
			templ("call", "staticcall");
		else
			templ("call", "delegatecall");
	}

	if (funType.gasSet())
		templ("gas", IRVariable(_functionCall.expression()).part("gas").name());
	else if (m_context.evmVersion().canOverchargeGasForCall())
		// Send all gas (requires tangerine whistle EVM)
		templ("gas", "gas()");
	else
	{
		// send all gas except the amount needed to execute "SUB" and "CALL"
		// @todo this retains too much gas for now, needs to be fine-tuned.
		u256 gasNeededByCaller = evmasm::GasCosts::callGas(m_context.evmVersion()) + 10;
		if (funType.valueSet())
			gasNeededByCaller += evmasm::GasCosts::callValueTransferGas;
		gasNeededByCaller += evmasm::GasCosts::callNewAccountGas; // we never know
		templ("gas", "sub(gas(), " + formatNumber(gasNeededByCaller) + ")");
	}

	m_code << templ.render();
}

string IRGeneratorForStatements::freeMemory()
{
	return "mload(" + to_string(CompilerUtils::freeMemoryPointer) + ")";
}

IRVariable IRGeneratorForStatements::convert(IRVariable const& _from, Type const& _to)
{
	if (_from.type() == _to)
		return _from;
	else
	{
		IRVariable converted(m_context.newYulVariable(), _to);
		define(converted, _from);
		return converted;
	}
}

std::string IRGeneratorForStatements::expressionAsType(Expression const& _expression, Type const& _to, bool _forceCleanup)
{
	IRVariable from(_expression);
	if (from.type() == _to)
	{
		if (_forceCleanup)
			return m_utils.cleanupFunction(_to) + "(" + from.commaSeparatedList() + ")";
		else
			return from.commaSeparatedList();
	}
	else
		return m_utils.conversionFunction(from.type(), _to) + "(" + from.commaSeparatedList() + ")";
}

std::ostream& IRGeneratorForStatements::define(IRVariable const& _var)
{
	if (_var.type().sizeOnStack() > 0)
		m_code << "let " << _var.commaSeparatedList() << " := ";
	return m_code;
}

void IRGeneratorForStatements::declare(IRVariable const& _var)
{
	if (_var.type().sizeOnStack() > 0)
		m_code << "let " << _var.commaSeparatedList() << "\n";
}

void IRGeneratorForStatements::declareAssign(IRVariable const& _lhs, IRVariable const& _rhs, bool _declare)
{
	string output;
	if (_lhs.type() == _rhs.type())
		for (auto const& [stackItemName, stackItemType]: _lhs.type().stackItems())
			if (stackItemType)
				declareAssign(_lhs.part(stackItemName), _rhs.part(stackItemName), _declare);
			else
				m_code << (_declare ? "let ": "") << _lhs.part(stackItemName).name() << " := " << _rhs.part(stackItemName).name() << "\n";
	else
	{
		if (_lhs.type().sizeOnStack() > 0)
			m_code <<
				(_declare ? "let ": "") <<
				_lhs.commaSeparatedList() <<
				" := ";
		m_code << m_context.utils().conversionFunction(_rhs.type(), _lhs.type()) <<
			"(" <<
			_rhs.commaSeparatedList() <<
			")\n";
	}
}

IRVariable IRGeneratorForStatements::zeroValue(Type const& _type, bool _splitFunctionTypes)
{
	IRVariable irVar{IRNames::zeroValue(_type, m_context.newYulVariable()), _type};
	define(irVar) << m_utils.zeroValueFunction(_type, _splitFunctionTypes) << "()\n";
	return irVar;
}

void IRGeneratorForStatements::appendSimpleUnaryOperation(UnaryOperation const& _operation, Expression const& _expr)
{
	string func;

	if (_operation.getOperator() == Token::Not)
		func = "iszero";
	else if (_operation.getOperator() == Token::BitNot)
		func = "not";
	else
		solAssert(false, "Invalid Token!");

	define(_operation) <<
		m_utils.cleanupFunction(type(_expr)) <<
		"(" <<
			func <<
			"(" <<
			IRVariable(_expr).commaSeparatedList() <<
			")" <<
		")\n";
}

string IRGeneratorForStatements::binaryOperation(
	langutil::Token _operator,
	Type const& _type,
	string const& _left,
	string const& _right
)
{
	solAssert(
		!TokenTraits::isShiftOp(_operator),
		"Have to use specific shift operation function for shifts."
	);
	string fun;
	if (TokenTraits::isBitOp(_operator))
	{
		solAssert(
			_type.category() == Type::Category::Integer ||
			_type.category() == Type::Category::FixedBytes,
		"");
		switch (_operator)
		{
		case Token::BitOr: fun = "or"; break;
		case Token::BitXor: fun = "xor"; break;
		case Token::BitAnd: fun = "and"; break;
		default: break;
		}
	}
	else if (TokenTraits::isArithmeticOp(_operator))
	{
		IntegerType const* type = dynamic_cast<IntegerType const*>(&_type);
		solAssert(type, "");
		bool checked = m_context.arithmetic() == Arithmetic::Checked;
		switch (_operator)
		{
		case Token::Add:
			fun = checked ? m_utils.overflowCheckedIntAddFunction(*type) : m_utils.wrappingIntAddFunction(*type);
			break;
		case Token::Sub:
			fun = checked ? m_utils.overflowCheckedIntSubFunction(*type) : m_utils.wrappingIntSubFunction(*type);
			break;
		case Token::Mul:
			fun = checked ? m_utils.overflowCheckedIntMulFunction(*type) : m_utils.wrappingIntMulFunction(*type);
			break;
		case Token::Div:
			fun = checked ? m_utils.overflowCheckedIntDivFunction(*type) : m_utils.wrappingIntDivFunction(*type);
			break;
		case Token::Mod:
			fun = m_utils.intModFunction(*type);
			break;
		default:
			break;
		}
	}

	solUnimplementedAssert(!fun.empty(), "Type: " + _type.toString());
	return fun + "(" + _left + ", " + _right + ")\n";
}

std::string IRGeneratorForStatements::shiftOperation(
	langutil::Token _operator,
	IRVariable const& _value,
	IRVariable const& _amountToShift
)
{
	IntegerType const* amountType = dynamic_cast<IntegerType const*>(&_amountToShift.type());
	solAssert(amountType, "");

	solAssert(_operator == Token::SHL || _operator == Token::SAR, "");

	return
		Whiskers(R"(
			<shift>(<value>, <amount>)
		)")
		("shift",
			_operator == Token::SHL ?
			m_utils.typedShiftLeftFunction(_value.type(), *amountType) :
			m_utils.typedShiftRightFunction(_value.type(), *amountType)
		)
		("value", _value.name())
		("amount", _amountToShift.name())
		.render();
}

void IRGeneratorForStatements::appendAndOrOperatorCode(BinaryOperation const& _binOp)
{
	langutil::Token const op = _binOp.getOperator();
	solAssert(op == Token::Or || op == Token::And, "");

	_binOp.leftExpression().accept(*this);
	setLocation(_binOp);

	IRVariable value(_binOp);
	define(value, _binOp.leftExpression());
	if (op == Token::Or)
		m_code << "if iszero(" << value.name() << ") {\n";
	else
		m_code << "if " << value.name() << " {\n";
	_binOp.rightExpression().accept(*this);
	setLocation(_binOp);
	assign(value, _binOp.rightExpression());
	m_code << "}\n";
}

void IRGeneratorForStatements::writeToLValue(IRLValue const& _lvalue, IRVariable const& _value)
{
	std::visit(
		util::GenericVisitor{
			[&](IRLValue::Storage const& _storage) {
				string offsetArgument;
				optional<unsigned> offsetStatic;

				std::visit(GenericVisitor{
					[&](unsigned _offset) { offsetStatic = _offset; },
					[&](string const& _offset) { offsetArgument = ", " + _offset; }
				}, _storage.offset);

				m_code <<
					m_utils.updateStorageValueFunction(_value.type(), _lvalue.type, offsetStatic) <<
					"(" <<
					_storage.slot <<
					offsetArgument <<
					_value.commaSeparatedListPrefixed() <<
					")\n";

			},
			[&](IRLValue::Memory const& _memory) {
				if (_lvalue.type.isValueType())
				{
					IRVariable prepared(m_context.newYulVariable(), _lvalue.type);
					define(prepared, _value);

					if (_memory.byteArrayElement)
					{
						solAssert(_lvalue.type == *TypeProvider::byte(), "");
						m_code << "mstore8(" + _memory.address + ", byte(0, " + prepared.commaSeparatedList() + "))\n";
					}
					else
						m_code << m_utils.writeToMemoryFunction(_lvalue.type) <<
							"(" <<
							_memory.address <<
							", " <<
							prepared.commaSeparatedList() <<
							")\n";
				}
				else
				{
					solAssert(_lvalue.type.sizeOnStack() == 1, "");
					solAssert(dynamic_cast<ReferenceType const*>(&_lvalue.type), "");
					auto const* valueReferenceType = dynamic_cast<ReferenceType const*>(&_value.type());
					solAssert(valueReferenceType && valueReferenceType->dataStoredIn(DataLocation::Memory), "");
					m_code << "mstore(" + _memory.address + ", " + _value.part("mpos").name() + ")\n";
				}
			},
			[&](IRLValue::Stack const& _stack) { assign(_stack.variable, _value); },
			[&](IRLValue::Immutable const& _immutable)
			{
				solUnimplementedAssert(_lvalue.type.isValueType(), "");
				solUnimplementedAssert(_lvalue.type.sizeOnStack() == 1, "");
				solAssert(_lvalue.type == *_immutable.variable->type(), "");
				size_t memOffset = m_context.immutableMemoryOffset(*_immutable.variable);

				IRVariable prepared(m_context.newYulVariable(), _lvalue.type);
				define(prepared, _value);

				m_code << "mstore(" << to_string(memOffset) << ", " << prepared.commaSeparatedList() << ")\n";
			},
			[&](IRLValue::Tuple const& _tuple) {
				auto components = std::move(_tuple.components);
				for (size_t i = 0; i < components.size(); i++)
				{
					size_t idx = components.size() - i - 1;
					if (components[idx])
						writeToLValue(*components[idx], _value.tupleComponent(idx));
				}
			}
		},
		_lvalue.kind
	);
}

IRVariable IRGeneratorForStatements::readFromLValue(IRLValue const& _lvalue)
{
	IRVariable result{m_context.newYulVariable(), _lvalue.type};
	std::visit(GenericVisitor{
		[&](IRLValue::Storage const& _storage) {
			if (!_lvalue.type.isValueType())
				define(result) << _storage.slot << "\n";
			else if (std::holds_alternative<string>(_storage.offset))
				define(result) <<
					m_utils.readFromStorageDynamic(_lvalue.type, true) <<
					"(" <<
					_storage.slot <<
					", " <<
					std::get<string>(_storage.offset) <<
					")\n";
			else
				define(result) <<
					m_utils.readFromStorage(_lvalue.type, std::get<unsigned>(_storage.offset), true) <<
					"(" <<
					_storage.slot <<
					")\n";
		},
		[&](IRLValue::Memory const& _memory) {
			if (_lvalue.type.isValueType())
				define(result) <<
					m_utils.readFromMemory(_lvalue.type) <<
					"(" <<
					_memory.address <<
					")\n";
			else
				define(result) << "mload(" << _memory.address << ")\n";
		},
		[&](IRLValue::Stack const& _stack) {
			define(result, _stack.variable);
		},
		[&](IRLValue::Immutable const& _immutable) {
			solUnimplementedAssert(_lvalue.type.isValueType(), "");
			solUnimplementedAssert(_lvalue.type.sizeOnStack() == 1, "");
			solAssert(_lvalue.type == *_immutable.variable->type(), "");
			define(result) << "loadimmutable(\"" << to_string(_immutable.variable->id()) << "\")\n";
		},
		[&](IRLValue::Tuple const&) {
			solAssert(false, "Attempted to read from tuple lvalue.");
		}
	}, _lvalue.kind);
	return result;
}

void IRGeneratorForStatements::setLValue(Expression const& _expression, IRLValue _lvalue)
{
	solAssert(!m_currentLValue, "");

	if (_expression.annotation().willBeWrittenTo)
	{
		m_currentLValue.emplace(std::move(_lvalue));
		solAssert(!_lvalue.type.dataStoredIn(DataLocation::CallData), "");
	}
	else
		// Only define the expression, if it will not be written to.
		define(_expression, readFromLValue(_lvalue));
}

void IRGeneratorForStatements::generateLoop(
	Statement const& _body,
	Expression const* _conditionExpression,
	Statement const*  _initExpression,
	ExpressionStatement const* _loopExpression,
	bool _isDoWhile
)
{
	string firstRun;

	if (_isDoWhile)
	{
		solAssert(_conditionExpression, "Expected condition for doWhile");
		firstRun = m_context.newYulVariable();
		m_code << "let " << firstRun << " := 1\n";
	}

	m_code << "for {\n";
	if (_initExpression)
		_initExpression->accept(*this);
	m_code << "} 1 {\n";
	if (_loopExpression)
		_loopExpression->accept(*this);
	m_code << "}\n";
	m_code << "{\n";

	if (_conditionExpression)
	{
		if (_isDoWhile)
			m_code << "if iszero(" << firstRun << ") {\n";

		_conditionExpression->accept(*this);
		m_code <<
			"if iszero(" <<
			expressionAsType(*_conditionExpression, *TypeProvider::boolean()) <<
			") { break }\n";

		if (_isDoWhile)
			m_code << "}\n" << firstRun << " := 0\n";
	}

	_body.accept(*this);

	m_code << "}\n";
}

Type const& IRGeneratorForStatements::type(Expression const& _expression)
{
	solAssert(_expression.annotation().type, "Type of expression not set.");
	return *_expression.annotation().type;
}

bool IRGeneratorForStatements::visit(TryStatement const& _tryStatement)
{
	Expression const& externalCall = _tryStatement.externalCall();
	externalCall.accept(*this);
	setLocation(_tryStatement);

	m_code << "switch iszero(" << IRNames::trySuccessConditionVariable(externalCall) << ")\n";

	m_code << "case 0 { // success case\n";
	TryCatchClause const& successClause = *_tryStatement.clauses().front();
	if (successClause.parameters())
	{
		size_t i = 0;
		for (ASTPointer<VariableDeclaration> const& varDecl: successClause.parameters()->parameters())
		{
			solAssert(varDecl, "");
			define(m_context.addLocalVariable(*varDecl),
				successClause.parameters()->parameters().size() == 1 ?
				IRVariable(externalCall) :
				IRVariable(externalCall).tupleComponent(i++)
			);
		}
	}

	successClause.block().accept(*this);
	setLocation(_tryStatement);
	m_code << "}\n";

	m_code << "default { // failure case\n";
	handleCatch(_tryStatement);
	m_code << "}\n";

	return false;
}

void IRGeneratorForStatements::handleCatch(TryStatement const& _tryStatement)
{
	if (_tryStatement.structuredClause())
		handleCatchStructuredAndFallback(*_tryStatement.structuredClause(), _tryStatement.fallbackClause());
	else if (_tryStatement.fallbackClause())
		handleCatchFallback(*_tryStatement.fallbackClause());
	else
		rethrow();
}

void IRGeneratorForStatements::handleCatchStructuredAndFallback(
	TryCatchClause const& _structured,
	TryCatchClause const* _fallback
)
{
	solAssert(
		_structured.parameters() &&
		_structured.parameters()->parameters().size() == 1 &&
		_structured.parameters()->parameters().front() &&
		*_structured.parameters()->parameters().front()->annotation().type == *TypeProvider::stringMemory(),
		""
	);
	solAssert(m_context.evmVersion().supportsReturndata(), "");

	// Try to decode the error message.
	// If this fails, leaves 0 on the stack, otherwise the pointer to the data string.
	string const dataVariable = m_context.newYulVariable();

	m_code << "let " << dataVariable << " := " << m_utils.tryDecodeErrorMessageFunction() << "()\n";
	m_code << "switch iszero(" << dataVariable << ") \n";
	m_code << "case 0 { // decoding success\n";
	if (_structured.parameters())
	{
		solAssert(_structured.parameters()->parameters().size() == 1, "");
		IRVariable const& var = m_context.addLocalVariable(*_structured.parameters()->parameters().front());
		define(var) << dataVariable << "\n";
	}
	_structured.accept(*this);
	m_code << "}\n";
	m_code << "default { // decoding failure\n";
	if (_fallback)
		handleCatchFallback(*_fallback);
	else
		rethrow();
	m_code << "}\n";
}

void IRGeneratorForStatements::handleCatchFallback(TryCatchClause const& _fallback)
{
	if (_fallback.parameters())
	{
		solAssert(m_context.evmVersion().supportsReturndata(), "");
		solAssert(
			_fallback.parameters()->parameters().size() == 1 &&
			_fallback.parameters()->parameters().front() &&
			*_fallback.parameters()->parameters().front()->annotation().type == *TypeProvider::bytesMemory(),
			""
		);

		VariableDeclaration const& paramDecl = *_fallback.parameters()->parameters().front();
		define(m_context.addLocalVariable(paramDecl)) << m_utils.extractReturndataFunction() << "()\n";
	}
	_fallback.accept(*this);
}

void IRGeneratorForStatements::rethrow()
{
	if (m_context.evmVersion().supportsReturndata())
		m_code << R"(
			returndatacopy(0, 0, returndatasize())
			revert(0, returndatasize())
		)"s;
	else
		m_code << "revert(0, 0) // rethrow\n"s;
}

bool IRGeneratorForStatements::visit(TryCatchClause const& _clause)
{
	_clause.block().accept(*this);
	return false;
}

void IRGeneratorForStatements::setLocation(ASTNode const& _node)
{
	m_currentLocation = _node.location();
}

string IRGeneratorForStatements::linkerSymbol(ContractDefinition const& _library) const
{
	solAssert(_library.isLibrary(), "");
	return "linkersymbol(" + util::escapeAndQuoteString(_library.fullyQualifiedName()) + ")";
}<|MERGE_RESOLUTION|>--- conflicted
+++ resolved
@@ -1590,26 +1590,8 @@
 	{
 		ContractType const& type = dynamic_cast<ContractType const&>(*_memberAccess.expression().annotation().type);
 		if (type.isSuper())
-<<<<<<< HEAD
 			solAssert(false, "");
 
-=======
-		{
-			solAssert(!!_memberAccess.annotation().referencedDeclaration, "Referenced declaration not resolved.");
-			ContractDefinition const* super = type.contractDefinition().superContract(m_context.mostDerivedContract());
-			solAssert(super, "Super contract not available.");
-			FunctionDefinition const& resolvedFunctionDef = dynamic_cast<FunctionDefinition const&>(
-				*_memberAccess.annotation().referencedDeclaration
-			).resolveVirtual(m_context.mostDerivedContract(), super);
-
-			define(_memberAccess) << to_string(resolvedFunctionDef.id()) << "\n";
-			solAssert(resolvedFunctionDef.functionType(true), "");
-			solAssert(resolvedFunctionDef.functionType(true)->kind() == FunctionType::Kind::Internal, "");
-
-			if (!_memberAccess.annotation().calledDirectly)
-				m_context.addToInternalDispatch(resolvedFunctionDef);
-		}
->>>>>>> afe500e3
 		// ordinary contract type
 		else if (Declaration const* declaration = _memberAccess.annotation().referencedDeclaration)
 		{
@@ -1881,7 +1863,8 @@
 				define(_memberAccess) << to_string(resolvedFunctionDef.id()) << "\n";
 				solAssert(resolvedFunctionDef.functionType(true), "");
 				solAssert(resolvedFunctionDef.functionType(true)->kind() == FunctionType::Kind::Internal, "");
-				m_context.internalFunctionAccessed(_memberAccess, resolvedFunctionDef);
+				if (!_memberAccess.annotation().calledDirectly)
+					m_context.addToInternalDispatch(resolvedFunctionDef);
 			}
 			else if (auto const* variable = dynamic_cast<VariableDeclaration const*>(_memberAccess.annotation().referencedDeclaration))
 					handleVariableReference(*variable, _memberAccess);
